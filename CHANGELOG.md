# Changelog

<<<<<<< HEAD
=======
## Version 2.5.3
- **Feat:** Customize dialog colors in Cupertino design. Details in [GitHub pull #18](https://github.com/hm21/pro_image_editor/pull/18)

## Version 2.5.2
- **Fix:** The `allowCompleteWithEmptyEditing` logic was dropped by the committing. Details in [GitHub pull #17](https://github.com/hm21/pro_image_editor/pull/17)

## Version 2.5.1
- **Feat:** Set theme for alert dialog. Details in [GitHub pull #16](https://github.com/hm21/pro_image_editor/pull/16)

## Version 2.5.0
- **Feat:** New editor `Blur-Editor`. Details in [GitHub pull #15](https://github.com/hm21/pro_image_editor/pull/15)

## Version 2.4.6
- **Feat:** Add `Change Font Scale` feature to text editor. Details in [GitHub pull #14](https://github.com/hm21/pro_image_editor/pull/14)

## Version 2.4.5
- **Feat:** Add parameter `allowCompleteWithEmptyEditing`. Details in [GitHub pull #11](https://github.com/hm21/pro_image_editor/pull/11)

## Version 2.4.4
- **Fix:** Hotfix for transparent images that are not displaying correctly after crop/rotate. Details in [GitHub issue #10](https://github.com/hm21/pro_image_editor/issues/10)

## Version 2.4.3
- **Refactor:** Upgrade Flutter to latest version and fix new analyze issues.

>>>>>>> a57b0966
## Version 2.4.2
- **Feat:** Add landscape mode for device orientation, details in [GitHub issue #7](https://github.com/hm21/pro_image_editor/issues/7)

## Version 2.4.1
- **Fix:** Hotfix to close the editor with custom parameters, details in [GitHub issue #6](https://github.com/hm21/pro_image_editor/issues/6)

## Version 2.4.0
#### Breaking Changes
- Updated `emoji_picker_flutter` dependency to version 2.0.0. This version introduces significant enhancements, including:
  - Improved configuration options for better customization.
  - Addition of a new search function for easier emoji discovery.
  - Expanded design options for enhanced visual appearance.

## Version 2.3.2
- **style:** Enclose if statement in block in pro_image_editor_main.dart

## Version 2.3.1
- **Fix:** fix overflow bug in BottomAppBar, details in [GitHub issue #5](https://github.com/hm21/pro_image_editor/issues/5)

## Version 2.3.0
- **Feat:** Enhance state history management

## Version 2.2.3
- **Enhancement:** Improved the fly animation within the Hero widget to provide a smoother and more visually appealing experience.

## Version 2.2.2
- **Fix:** example bug for `emojiSet`, details in [GitHub issue #2](https://github.com/hm21/pro_image_editor/issues/2)

## Version 2.2.1
- **Fix:** close warning bug, details in [GitHub issue #1](https://github.com/hm21/pro_image_editor/issues/1)

## Version 2.2.0
- Added functionality to extend the bottomAppBar with custom widgets, providing users with more flexibility in customizing the bottom bar.

## Version 2.1.1
- Improved Dart code formatting

## Version 2.1.0
- Added functionality to extend the appbar with custom widgets, providing users with more flexibility in customizing the app's header.

## Version 2.0.0
- Introducing the "Sticker" editor for seamless loading of stickers and widgets directly into the editor.

## Version 1.0.3
- Update README.md with improved preview image

## Version 1.0.2
- Improved accessibility: `ProImageEditorConfigs` is now directly exported for easier integration and usage.


## Version 1.0.1
- Updated images in README.md for enhanced clarity
- Formatted Dart code across various modules for improved consistency
- Added documentation to adaptive_dialog.dart for better code understanding

## Version 1.0.0
- Implement PaintingEditor
- Implement TextEditor
- Implement CropRotateEditor
- Implement FilterEditor
- Implement EmojiEditor<|MERGE_RESOLUTION|>--- conflicted
+++ resolved
@@ -1,7 +1,5 @@
 # Changelog
 
-<<<<<<< HEAD
-=======
 ## Version 2.5.3
 - **Feat:** Customize dialog colors in Cupertino design. Details in [GitHub pull #18](https://github.com/hm21/pro_image_editor/pull/18)
 
@@ -26,7 +24,6 @@
 ## Version 2.4.3
 - **Refactor:** Upgrade Flutter to latest version and fix new analyze issues.
 
->>>>>>> a57b0966
 ## Version 2.4.2
 - **Feat:** Add landscape mode for device orientation, details in [GitHub issue #7](https://github.com/hm21/pro_image_editor/issues/7)
 
