// Flutter imports:
import 'package:flutter/material.dart';

<<<<<<< HEAD
// Project imports:
=======
>>>>>>> 294b27f3
import '../../utils/design_mode.dart';
import '../custom_widgets.dart';
import '../i18n/i18n.dart';
import '../icons/icons.dart';
import '../theme/theme.dart';
import 'blur_editor_configs.dart';
import 'crop_rotate_editor_configs.dart';
import 'emoji_editor_configs.dart';
import 'filter_editor_configs.dart';
import 'helper_lines_configs.dart';
<<<<<<< HEAD
import 'image_generation_configs/image_generation_configs.dart';
import 'layer_interaction_configs.dart';
import 'paint_editor_configs.dart';
import 'state_history_configs.dart';
import 'sticker_editor_configs.dart';
import 'text_editor_configs.dart';

export 'image_generation_configs/image_generation_configs.dart';
export 'state_history_configs.dart';
export 'helper_lines_configs.dart';
export 'paint_editor_configs.dart';
export 'text_editor_configs.dart';
=======
import 'layer_interaction_configs.dart';
import 'paint_editor_configs.dart';
import 'sticker_editor_configs.dart';
import 'text_editor_configs.dart';

export 'blur_editor_configs.dart';
>>>>>>> 294b27f3
export 'crop_rotate_editor_configs.dart';
export 'emoji_editor_configs.dart';
export 'filter_editor_configs.dart';
export 'helper_lines_configs.dart';
export 'layer_interaction_configs.dart';
export 'paint_editor_configs.dart';
export 'sticker_editor_configs.dart';
export 'text_editor_configs.dart';

///
/// Creates custom [BoxConstraints] to use when displaying
/// editors in modal bottom sheets.
///
typedef EditorBoxConstraintsBuilder = BoxConstraints? Function(
  BuildContext context,
  ProImageEditorConfigs configs,
);

/// A class representing configuration options for the Image Editor.
class ProImageEditorConfigs {
  /// The theme to be used for the Image Editor.
  final ThemeData? theme;

  /// A unique hero tag for the Image Editor widget.
  final String heroTag;

  /// Internationalization settings for the Image Editor.
  final I18n i18n;

  /// Configuration options for helper lines in the Image Editor.
  final HelperLines helperLines;

  /// Configuration options for the layer interaction behavior.
  final LayerInteraction layerInteraction;

  /// Custom widgets to be used in the Image Editor.
  final ImageEditorCustomWidgets customWidgets;

  /// Theme settings for the Image Editor.
  final ImageEditorTheme imageEditorTheme;

  /// Icons to be used in the Image Editor.
  final ImageEditorIcons icons;

  /// Configuration options for the Paint Editor.
  final PaintEditorConfigs paintEditorConfigs;

  /// Configuration options for the Text Editor.
  final TextEditorConfigs textEditorConfigs;

  /// Configuration options for the Crop and Rotate Editor.
  final CropRotateEditorConfigs cropRotateEditorConfigs;

  /// Configuration options for the Filter Editor.
  final FilterEditorConfigs filterEditorConfigs;

  /// Configuration options for the Blur Editor.
  final BlurEditorConfigs blurEditorConfigs;

  /// Configuration options for the Emoji Editor.
  final EmojiEditorConfigs emojiEditorConfigs;

  /// Configuration options for the Sticker Editor.
  final StickerEditorConfigs? stickerEditorConfigs;

  /// The design mode for the Image Editor.
  final ImageEditorDesignModeE designMode;

  /// Holds the configurations related to state history management.
  final StateHistoryConfigs stateHistoryConfigs;

  /// Holds the configurations related to image generation.
  final ImageGeneratioConfigs imageGenerationConfigs;

  /// Use this to build custom [BoxConstraints] that will be applied
  /// globally to the modal bottom sheet when opening various editors
  /// from this library.
  final EditorBoxConstraintsBuilder? editorBoxConstraintsBuilder;

  /// Creates an instance of [ProImageEditorConfigs].
  ///
  /// - The `theme` specifies the theme for the Image Editor.
  /// - The `heroTag` is a unique tag for the Image Editor widget. By default, it is 'Pro-Image-Editor-Hero'.
  /// - The `i18n` is used for internationalization settings. By default, it uses an empty `I18n` instance.
  /// - The `helperLines` configures helper lines in the Image Editor. By default, it uses an empty `HelperLines` instance.
  /// - The `layerInteraction` specifies options for the layer interaction behavior.
  /// - The `customWidgets` specifies custom widgets to be used in the Image Editor. By default, it uses an empty `CustomWidgets` instance.
  /// - The `imageEditorTheme` sets the theme for the Image Editor. By default, it uses an empty `ImageEditorTheme` instance.
  /// - The `icons` specifies the icons to be used in the Image Editor. By default, it uses an empty `ImageEditorIcons` instance.
  /// - The `paintEditorConfigs` configures the Paint Editor. By default, it uses an empty `PaintEditorConfigs` instance.
  /// - The `textEditorConfigs` configures the Text Editor. By default, it uses an empty `TextEditorConfigs` instance.
  /// - The `cropRotateEditorConfigs` configures the Crop and Rotate Editor. By default, it uses an empty `CropRotateEditorConfigs` instance.
  /// - The `filterEditorConfigs` configures the Filter Editor. By default, it uses an empty `FilterEditorConfigs` instance.
  /// - The `blurEditorConfigs` configures the Blur Editor. By default, it uses an empty `BlurEditorConfigs` instance.
  /// - The `emojiEditorConfigs` configures the Emoji Editor. By default, it uses an empty `EmojiEditorConfigs` instance.
<<<<<<< HEAD
  /// - The `stickerEditorConfigs` configures the Sticker Editor. By default, it uses an empty `StickerEditorConfigs` instance.
  /// - The `designMode` specifies the design mode for the Image Editor. By default, it is `ImageEditorDesignModeE.material`.
  /// - The `stateHistoryConfigs` holds the configurations related to state history management. By default, it uses an empty `StateHistoryConfigs` instance.
  /// - The `imageGenerationConfigs` holds the configurations related to image generation. By default, it uses an empty `ImageGeneratioConfigs` instance.
=======
  /// - The `stickerEditorConfigs` configures the Sticker Editor. By default, it uses an empty `stickerEditorConfigs` instance.
  /// - The `designMode` specifies the design mode for the Image Editor. By default, it is `ImageEditorDesignMode.material`.
  /// - The `initStateHistory` holds the initial state history of the Image Editor.
  /// - The `editorBoxConstraintsBuilder` configures global [BoxConstraints] to use when opening editors in modal bottom sheets.
>>>>>>> 294b27f3
  const ProImageEditorConfigs({
    this.theme,
    this.heroTag = 'Pro-Image-Editor-Hero',
    this.i18n = const I18n(),
    this.helperLines = const HelperLines(),
    this.layerInteraction = const LayerInteraction(),
    this.customWidgets = const ImageEditorCustomWidgets(),
    this.imageEditorTheme = const ImageEditorTheme(),
    this.icons = const ImageEditorIcons(),
    this.stateHistoryConfigs = const StateHistoryConfigs(),
    this.imageGenerationConfigs = const ImageGeneratioConfigs(),
    this.paintEditorConfigs = const PaintEditorConfigs(),
    this.textEditorConfigs = const TextEditorConfigs(),
    this.cropRotateEditorConfigs = const CropRotateEditorConfigs(),
    this.filterEditorConfigs = const FilterEditorConfigs(),
    this.blurEditorConfigs = const BlurEditorConfigs(),
    this.emojiEditorConfigs = const EmojiEditorConfigs(),
    this.stickerEditorConfigs,
    this.designMode = ImageEditorDesignModeE.material,
<<<<<<< HEAD
=======
    this.initStateHistory,
    this.editorBoxConstraintsBuilder,
>>>>>>> 294b27f3
  });
}<|MERGE_RESOLUTION|>--- conflicted
+++ resolved
@@ -1,10 +1,7 @@
 // Flutter imports:
 import 'package:flutter/material.dart';
 
-<<<<<<< HEAD
 // Project imports:
-=======
->>>>>>> 294b27f3
 import '../../utils/design_mode.dart';
 import '../custom_widgets.dart';
 import '../i18n/i18n.dart';
@@ -15,7 +12,6 @@
 import 'emoji_editor_configs.dart';
 import 'filter_editor_configs.dart';
 import 'helper_lines_configs.dart';
-<<<<<<< HEAD
 import 'image_generation_configs/image_generation_configs.dart';
 import 'layer_interaction_configs.dart';
 import 'paint_editor_configs.dart';
@@ -28,22 +24,12 @@
 export 'helper_lines_configs.dart';
 export 'paint_editor_configs.dart';
 export 'text_editor_configs.dart';
-=======
-import 'layer_interaction_configs.dart';
-import 'paint_editor_configs.dart';
-import 'sticker_editor_configs.dart';
-import 'text_editor_configs.dart';
-
+export 'layer_interaction_configs.dart';
+export 'sticker_editor_configs.dart';
 export 'blur_editor_configs.dart';
->>>>>>> 294b27f3
 export 'crop_rotate_editor_configs.dart';
 export 'emoji_editor_configs.dart';
 export 'filter_editor_configs.dart';
-export 'helper_lines_configs.dart';
-export 'layer_interaction_configs.dart';
-export 'paint_editor_configs.dart';
-export 'sticker_editor_configs.dart';
-export 'text_editor_configs.dart';
 
 ///
 /// Creates custom [BoxConstraints] to use when displaying
@@ -131,17 +117,11 @@
   /// - The `filterEditorConfigs` configures the Filter Editor. By default, it uses an empty `FilterEditorConfigs` instance.
   /// - The `blurEditorConfigs` configures the Blur Editor. By default, it uses an empty `BlurEditorConfigs` instance.
   /// - The `emojiEditorConfigs` configures the Emoji Editor. By default, it uses an empty `EmojiEditorConfigs` instance.
-<<<<<<< HEAD
   /// - The `stickerEditorConfigs` configures the Sticker Editor. By default, it uses an empty `StickerEditorConfigs` instance.
   /// - The `designMode` specifies the design mode for the Image Editor. By default, it is `ImageEditorDesignModeE.material`.
   /// - The `stateHistoryConfigs` holds the configurations related to state history management. By default, it uses an empty `StateHistoryConfigs` instance.
   /// - The `imageGenerationConfigs` holds the configurations related to image generation. By default, it uses an empty `ImageGeneratioConfigs` instance.
-=======
-  /// - The `stickerEditorConfigs` configures the Sticker Editor. By default, it uses an empty `stickerEditorConfigs` instance.
-  /// - The `designMode` specifies the design mode for the Image Editor. By default, it is `ImageEditorDesignMode.material`.
-  /// - The `initStateHistory` holds the initial state history of the Image Editor.
   /// - The `editorBoxConstraintsBuilder` configures global [BoxConstraints] to use when opening editors in modal bottom sheets.
->>>>>>> 294b27f3
   const ProImageEditorConfigs({
     this.theme,
     this.heroTag = 'Pro-Image-Editor-Hero',
@@ -161,10 +141,6 @@
     this.emojiEditorConfigs = const EmojiEditorConfigs(),
     this.stickerEditorConfigs,
     this.designMode = ImageEditorDesignModeE.material,
-<<<<<<< HEAD
-=======
-    this.initStateHistory,
     this.editorBoxConstraintsBuilder,
->>>>>>> 294b27f3
   });
 }