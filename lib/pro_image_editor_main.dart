--- conflicted
+++ resolved
@@ -415,8 +415,7 @@
       networkUrl: widget.networkUrl,
     ));
 
-    _stateHistory
-        .add(EditorStateHistory(bytesRefIndex: 0, layers: [], filters: []));
+    _stateHistory.add(EditorStateHistory(bytesRefIndex: 0, layers: [], filters: []));
 
     Vibration.hasVibrator().then((value) => _deviceCanVibrate = value ?? false);
     Vibration.hasCustomVibrationsSupport().then((value) => _deviceCanCustomVibrate = value ?? false);
@@ -495,8 +494,7 @@
   List<FilterStateHistory> get _filters => _stateHistory[_editPosition].filters;
 
   /// Get the current image being edited from the change list.
-  EditorImage get _image =>
-      _imgStateHistory[_stateHistory[_editPosition].bytesRefIndex];
+  EditorImage get _image => _imgStateHistory[_stateHistory[_editPosition].bytesRefIndex];
 
   /// Clean forward changes in the history.
   ///
@@ -536,20 +534,11 @@
     _cleanForwardChanges();
     if (image != null) _imgStateHistory.add(image);
 
-<<<<<<< HEAD
-    _changes.add(
-      ImageEditorChanges(
-        bytesRefIndex: _changeList.length - 1,
-        layers: List<Layer>.from(_changes.last.layers.map((e) => _copyLayer(e)))..add(layer),
-=======
     _stateHistory.add(
       EditorStateHistory(
         bytesRefIndex: _imgStateHistory.length - 1,
-        layers: List<Layer>.from(
-            _stateHistory.last.layers.map((e) => _copyLayer(e)))
-          ..add(layer),
+        layers: List<Layer>.from(_stateHistory.last.layers.map((e) => _copyLayer(e)))..add(layer),
         filters: _filters,
->>>>>>> c69679a2
       ),
     );
     _editPosition++;
@@ -594,12 +583,7 @@
     );
     var oldIndex = _layers.indexWhere((element) => element.id == (layer?.id ?? _tempLayer!.id));
     if (oldIndex >= 0) {
-<<<<<<< HEAD
-      _changes[_editPosition].layers[oldIndex] = _copyLayer(layer ?? _tempLayer!);
-=======
-      _stateHistory[_editPosition].layers[oldIndex] =
-          _copyLayer(layer ?? _tempLayer!);
->>>>>>> c69679a2
+      _stateHistory[_editPosition].layers[oldIndex] = _copyLayer(layer ?? _tempLayer!);
     }
     _editPosition++;
   }
@@ -632,8 +616,7 @@
   ///
   /// This method decodes the image if it hasn't been decoded yet and updates its properties.
   void _decodeImage() async {
-    bool shouldImportStateHistory =
-        _imageNeedDecode && widget.configs.initStateHistory != null;
+    bool shouldImportStateHistory = _imageNeedDecode && widget.configs.initStateHistory != null;
     _imageNeedDecode = false;
     var decodedImage = await decodeImageFromList(await _image.safeByteArray);
 
@@ -1172,36 +1155,12 @@
       file: _image.file,
       networkUrl: _image.networkUrl,
     );
-<<<<<<< HEAD
-=======
-    Uint8List? bytesWithLayers;
-    if (_layers.isNotEmpty || _filters.isNotEmpty) {
-      _activeCrop = true;
-      LoadingDialog loading = LoadingDialog()
-        ..show(
-          context,
-          theme: _theme,
-          imageEditorTheme: widget.configs.imageEditorTheme,
-          designMode: widget.configs.designMode,
-          i18n: widget.configs.i18n,
-          message: widget.configs.i18n.cropRotateEditor.prepareImageDialogMsg,
-        );
-      bytesWithLayers = await _screenshotCtrl.capture(
-        pixelRatio: _pixelRatio,
-      );
-      if (mounted) await loading.hide(context);
-    }
-    _activeCrop = false;
-    if (!mounted) return;
->>>>>>> c69679a2
 
     _openEditor = true;
 
     _openPage<CropRotateEditorRes?>(
       CropRotateEditor.autoSource(
-        key: cropRotateEditor,
         file: img.file,
-        onUpdateUI: widget.onUpdateUI,
         byteArray: img.byteArray,
         assetPath: img.assetPath,
         networkUrl: img.networkUrl,
@@ -1631,10 +1590,7 @@
       if (import.imgStateHistory.isNotEmpty) {
         _imgStateHistory = import.imgStateHistory;
       }
-      _stateHistory = [
-        EditorStateHistory(bytesRefIndex: 0, filters: [], layers: []),
-        ...import.stateHistory
-      ];
+      _stateHistory = [EditorStateHistory(bytesRefIndex: 0, filters: [], layers: []), ...import.stateHistory];
     } else {
       for (var el in import.stateHistory) {
         if (import.configs.mergeMode == ImportEditorMergeMode.merge) {
@@ -1652,8 +1608,7 @@
     widget.onUpdateUI?.call();
   }
 
-  ExportStateHistory exportStateHistory(
-      {ExportEditorConfigs configs = const ExportEditorConfigs()}) {
+  ExportStateHistory exportStateHistory({ExportEditorConfigs configs = const ExportEditorConfigs()}) {
     return ExportStateHistory(
       _stateHistory,
       _imgStateHistory,
@@ -1703,11 +1658,7 @@
                 resizeToAvoidBottomInset: false,
                 appBar: _buildAppBar(),
                 body: _buildBody(),
-<<<<<<< HEAD
-                bottomNavigationBar: widget.configs.customWidgets.bottomNavigationBar ?? _buildBottomNavBar(),
-=======
                 bottomNavigationBar: _buildBottomNavBar(),
->>>>>>> c69679a2
               ),
             ),
           ),
@@ -1717,42 +1668,6 @@
   }
 
   PreferredSizeWidget? _buildAppBar() {
-<<<<<<< HEAD
-    return widget.configs.customWidgets.appBar ??
-        (_selectedLayer >= 0
-            ? null
-            : AppBar(
-                automaticallyImplyLeading: false,
-                foregroundColor: Colors.white,
-                backgroundColor: Colors.black,
-                actions: [
-                  IconButton(
-                    tooltip: widget.configs.i18n.cancel,
-                    padding: const EdgeInsets.symmetric(horizontal: 8),
-                    icon: Icon(widget.configs.icons.closeEditor),
-                    onPressed: closeEditor,
-                  ),
-                  const Spacer(),
-                  IconButton(
-                    key: const ValueKey('TextEditorMainUndoButton'),
-                    tooltip: widget.configs.i18n.undo,
-                    padding: const EdgeInsets.symmetric(horizontal: 8),
-                    icon: Icon(
-                      widget.configs.icons.undoAction,
-                      color: _editPosition > 0 ? Colors.white : Colors.white.withAlpha(80),
-                    ),
-                    onPressed: undoAction,
-                  ),
-                  IconButton(
-                    key: const ValueKey('TextEditorMainRedoButton'),
-                    tooltip: widget.configs.i18n.redo,
-                    padding: const EdgeInsets.symmetric(horizontal: 8),
-                    icon: Icon(
-                      widget.configs.icons.redoAction,
-                      color: _editPosition < _changes.length - 1 ? Colors.white : Colors.white.withAlpha(80),
-                    ),
-                    onPressed: redoAction,
-=======
     return _selectedLayer >= 0
         ? null
         : widget.configs.customWidgets.appBar ??
@@ -1774,10 +1689,7 @@
                   padding: const EdgeInsets.symmetric(horizontal: 8),
                   icon: Icon(
                     widget.configs.icons.undoAction,
-                    color: _editPosition > 0
-                        ? Colors.white
-                        : Colors.white.withAlpha(80),
->>>>>>> c69679a2
+                    color: _editPosition > 0 ? Colors.white : Colors.white.withAlpha(80),
                   ),
                   onPressed: undoAction,
                 ),
@@ -1787,9 +1699,7 @@
                   padding: const EdgeInsets.symmetric(horizontal: 8),
                   icon: Icon(
                     widget.configs.icons.redoAction,
-                    color: _editPosition < _stateHistory.length - 1
-                        ? Colors.white
-                        : Colors.white.withAlpha(80),
+                    color: _editPosition < _stateHistory.length - 1 ? Colors.white : Colors.white.withAlpha(80),
                   ),
                   onPressed: redoAction,
                 ),
@@ -1818,28 +1728,9 @@
           fit: StackFit.expand,
           clipBehavior: Clip.none,
           children: [
-<<<<<<< HEAD
-            Center(
-              child: SizedBox(
-                height: _imageHeight,
-                width: _imageWidth,
-                child: StreamBuilder<bool>(
-                    stream: _mouseMoveStream.stream,
-                    initialData: false,
-                    builder: (context, snapshot) {
-                      return MouseRegion(
-                        hitTestBehavior: HitTestBehavior.translucent,
-                        cursor: snapshot.data != true ? SystemMouseCursors.basic : widget.configs.imageEditorTheme.layerHoverCursor,
-                        onHover: isDesktop
-                            ? (event) {
-                                var hasHit = _layers.indexWhere((element) => element is PaintingLayerData && element.item.hit) >= 0;
-                                if (hasHit != snapshot.data) {
-                                  _mouseMoveStream.add(hasHit);
-=======
             Hero(
               tag: !_inited ? '--' : widget.configs.heroTag,
-              createRectTween: (begin, end) =>
-                  RectTween(begin: begin, end: end),
+              createRectTween: (begin, end) => RectTween(begin: begin, end: end),
               child: Center(
                 child: SizedBox(
                   height: _imageHeight,
@@ -1850,42 +1741,32 @@
                       builder: (context, snapshot) {
                         return MouseRegion(
                           hitTestBehavior: HitTestBehavior.translucent,
-                          cursor: snapshot.data != true
-                              ? SystemMouseCursors.basic
-                              : widget
-                                  .configs.imageEditorTheme.layerHoverCursor,
+                          cursor: snapshot.data != true ? SystemMouseCursors.basic : widget.configs.imageEditorTheme.layerHoverCursor,
                           onHover: isDesktop
                               ? (event) {
-                                  var hasHit = _layers.indexWhere((element) =>
-                                          element is PaintingLayerData &&
-                                          element.item.hit) >=
-                                      0;
+                                  var hasHit = _layers.indexWhere((element) => element is PaintingLayerData && element.item.hit) >= 0;
                                   if (hasHit != snapshot.data) {
                                     _mouseMoveStream.add(hasHit);
                                   }
->>>>>>> c69679a2
                                 }
-                              }
-                            : null,
-                        child: Screenshot(
-                          controller: _screenshotCtrl,
-                          child: Stack(
-                            alignment: Alignment.center,
-                            clipBehavior: Clip.none,
-                            children: [
-                              Offstage(
-                                offstage: !_inited,
-                                child: Hero(
-                                  tag: !_inited ? '--' : widget.configs.heroTag,
+                              : null,
+                          child: Screenshot(
+                            controller: _screenshotCtrl,
+                            child: Stack(
+                              alignment: Alignment.center,
+                              clipBehavior: Clip.none,
+                              children: [
+                                Offstage(
+                                  offstage: !_inited,
                                   child: editorImage,
                                 ),
-                              ),
-                              if (_selectedLayer < 0) _buildLayers(),
-                            ],
+                                if (_selectedLayer < 0) _buildLayers(),
+                              ],
+                            ),
                           ),
-                        ),
-                      );
-                    }),
+                        );
+                      }),
+                ),
               ),
             ),
             // show same image solong decoding that screenshot is ready
@@ -1903,90 +1784,6 @@
     var bottomTextStyle = const TextStyle(fontSize: 10.0, color: Colors.white);
     double bottomIconSize = 22.0;
 
-<<<<<<< HEAD
-    return widget.configs.customWidgets.bottomNavigationBar ??
-        (_selectedLayer >= 0
-            ? null
-            : Theme(
-                data: _theme,
-                child: Scrollbar(
-                  controller: _bottomBarScrollCtrl,
-                  scrollbarOrientation: ScrollbarOrientation.top,
-                  thickness: isDesktop ? null : 0,
-                  child: BottomAppBar(
-                    height: kToolbarHeight,
-                    color: Colors.black,
-                    padding: EdgeInsets.zero,
-                    child: Center(
-                      child: SingleChildScrollView(
-                        controller: _bottomBarScrollCtrl,
-                        scrollDirection: Axis.horizontal,
-                        child: ConstrainedBox(
-                          constraints: BoxConstraints(
-                            minWidth: min(_screen.width, 500),
-                            maxWidth: 500,
-                          ),
-                          child: Padding(
-                            padding: const EdgeInsets.symmetric(horizontal: 12.0),
-                            child: Row(
-                              mainAxisAlignment: MainAxisAlignment.spaceBetween,
-                              mainAxisSize: MainAxisSize.min,
-                              children: <Widget>[
-                                if (widget.configs.paintEditorConfigs.enabled)
-                                  FlatIconTextButton(
-                                    key: const ValueKey('open-painting-editor-btn'),
-                                    label: Text(widget.configs.i18n.paintEditor.bottomNavigationBarText, style: bottomTextStyle),
-                                    icon: Icon(
-                                      widget.configs.icons.paintingEditor.bottomNavBar,
-                                      size: bottomIconSize,
-                                      color: Colors.white,
-                                    ),
-                                    onPressed: openPaintingEditor,
-                                  ),
-                                if (widget.configs.textEditorConfigs.enabled)
-                                  FlatIconTextButton(
-                                    key: const ValueKey('open-text-editor-btn'),
-                                    label: Text(widget.configs.i18n.textEditor.bottomNavigationBarText, style: bottomTextStyle),
-                                    icon: Icon(
-                                      widget.configs.icons.textEditor.bottomNavBar,
-                                      size: bottomIconSize,
-                                      color: Colors.white,
-                                    ),
-                                    onPressed: openTextEditor,
-                                  ),
-                                if (widget.configs.cropRotateEditorConfigs.enabled)
-                                  FlatIconTextButton(
-                                    key: const ValueKey('open-crop-rotate-editor-btn'),
-                                    label: Text(widget.configs.i18n.cropRotateEditor.bottomNavigationBarText, style: bottomTextStyle),
-                                    icon: Icon(
-                                      widget.configs.icons.cropRotateEditor.bottomNavBar,
-                                      size: bottomIconSize,
-                                      color: Colors.white,
-                                    ),
-                                    onPressed: openCropEditor,
-                                  ),
-                                if (widget.configs.filterEditorConfigs.enabled)
-                                  FlatIconTextButton(
-                                    key: const ValueKey('open-filter-editor-btn'),
-                                    label: Text(widget.configs.i18n.filterEditor.bottomNavigationBarText, style: bottomTextStyle),
-                                    icon: Icon(
-                                      widget.configs.icons.filterEditor.bottomNavBar,
-                                      size: bottomIconSize,
-                                      color: Colors.white,
-                                    ),
-                                    onPressed: openFilterEditor,
-                                  ),
-                                if (widget.configs.emojiEditorConfigs.enabled)
-                                  FlatIconTextButton(
-                                    key: const ValueKey('open-emoji-editor-btn'),
-                                    label: Text(widget.configs.i18n.emojiEditor.bottomNavigationBarText, style: bottomTextStyle),
-                                    icon: Icon(
-                                      widget.configs.icons.emojiEditor.bottomNavBar,
-                                      size: bottomIconSize,
-                                      color: Colors.white,
-                                    ),
-                                    onPressed: openEmojiEditor,
-=======
     return _selectedLayer >= 0
         ? null
         : widget.configs.customWidgets.bottomNavigationBar ??
@@ -2017,15 +1814,10 @@
                             children: <Widget>[
                               if (widget.configs.paintEditorConfigs.enabled)
                                 FlatIconTextButton(
-                                  key: const ValueKey(
-                                      'open-painting-editor-btn'),
-                                  label: Text(
-                                      widget.configs.i18n.paintEditor
-                                          .bottomNavigationBarText,
-                                      style: bottomTextStyle),
+                                  key: const ValueKey('open-painting-editor-btn'),
+                                  label: Text(widget.configs.i18n.paintEditor.bottomNavigationBarText, style: bottomTextStyle),
                                   icon: Icon(
-                                    widget.configs.icons.paintingEditor
-                                        .bottomNavBar,
+                                    widget.configs.icons.paintingEditor.bottomNavBar,
                                     size: bottomIconSize,
                                     color: Colors.white,
                                   ),
@@ -2034,30 +1826,20 @@
                               if (widget.configs.textEditorConfigs.enabled)
                                 FlatIconTextButton(
                                   key: const ValueKey('open-text-editor-btn'),
-                                  label: Text(
-                                      widget.configs.i18n.textEditor
-                                          .bottomNavigationBarText,
-                                      style: bottomTextStyle),
+                                  label: Text(widget.configs.i18n.textEditor.bottomNavigationBarText, style: bottomTextStyle),
                                   icon: Icon(
-                                    widget
-                                        .configs.icons.textEditor.bottomNavBar,
+                                    widget.configs.icons.textEditor.bottomNavBar,
                                     size: bottomIconSize,
                                     color: Colors.white,
                                   ),
                                   onPressed: openTextEditor,
                                 ),
-                              if (widget
-                                  .configs.cropRotateEditorConfigs.enabled)
+                              if (widget.configs.cropRotateEditorConfigs.enabled)
                                 FlatIconTextButton(
-                                  key: const ValueKey(
-                                      'open-crop-rotate-editor-btn'),
-                                  label: Text(
-                                      widget.configs.i18n.cropRotateEditor
-                                          .bottomNavigationBarText,
-                                      style: bottomTextStyle),
+                                  key: const ValueKey('open-crop-rotate-editor-btn'),
+                                  label: Text(widget.configs.i18n.cropRotateEditor.bottomNavigationBarText, style: bottomTextStyle),
                                   icon: Icon(
-                                    widget.configs.icons.cropRotateEditor
-                                        .bottomNavBar,
+                                    widget.configs.icons.cropRotateEditor.bottomNavBar,
                                     size: bottomIconSize,
                                     color: Colors.white,
                                   ),
@@ -2066,13 +1848,9 @@
                               if (widget.configs.filterEditorConfigs.enabled)
                                 FlatIconTextButton(
                                   key: const ValueKey('open-filter-editor-btn'),
-                                  label: Text(
-                                      widget.configs.i18n.filterEditor
-                                          .bottomNavigationBarText,
-                                      style: bottomTextStyle),
+                                  label: Text(widget.configs.i18n.filterEditor.bottomNavigationBarText, style: bottomTextStyle),
                                   icon: Icon(
-                                    widget.configs.icons.filterEditor
-                                        .bottomNavBar,
+                                    widget.configs.icons.filterEditor.bottomNavBar,
                                     size: bottomIconSize,
                                     color: Colors.white,
                                   ),
@@ -2081,32 +1859,20 @@
                               if (widget.configs.emojiEditorConfigs.enabled)
                                 FlatIconTextButton(
                                   key: const ValueKey('open-emoji-editor-btn'),
-                                  label: Text(
-                                      widget.configs.i18n.emojiEditor
-                                          .bottomNavigationBarText,
-                                      style: bottomTextStyle),
+                                  label: Text(widget.configs.i18n.emojiEditor.bottomNavigationBarText, style: bottomTextStyle),
                                   icon: Icon(
-                                    widget
-                                        .configs.icons.emojiEditor.bottomNavBar,
+                                    widget.configs.icons.emojiEditor.bottomNavBar,
                                     size: bottomIconSize,
                                     color: Colors.white,
->>>>>>> c69679a2
                                   ),
                                   onPressed: openEmojiEditor,
                                 ),
-                              if (widget
-                                      .configs.stickerEditorConfigs?.enabled ==
-                                  true)
+                              if (widget.configs.stickerEditorConfigs?.enabled == true)
                                 FlatIconTextButton(
-                                  key:
-                                      const ValueKey('open-sticker-editor-btn'),
-                                  label: Text(
-                                      widget.configs.i18n.stickerEditor
-                                          .bottomNavigationBarText,
-                                      style: bottomTextStyle),
+                                  key: const ValueKey('open-sticker-editor-btn'),
+                                  label: Text(widget.configs.i18n.stickerEditor.bottomNavigationBarText, style: bottomTextStyle),
                                   icon: Icon(
-                                    widget.configs.icons.stickerEditor
-                                        .bottomNavBar,
+                                    widget.configs.icons.stickerEditor.bottomNavBar,
                                     size: bottomIconSize,
                                     color: Colors.white,
                                   ),
@@ -2141,8 +1907,7 @@
           freeStyleHighPerformanceScaling: _freeStyleHighPerformanceScaling,
           freeStyleHighPerformanceMoving: _freeStyleHighPerformanceMoving,
           designMode: widget.configs.designMode,
-          stickerInitWidth:
-              widget.configs.stickerEditorConfigs?.initWidth ?? 100,
+          stickerInitWidth: widget.configs.stickerEditorConfigs?.initWidth ?? 100,
           onTap: (layer) async {
             if (layer is TextLayerData) {
               _onTextLayerTap(layer);
