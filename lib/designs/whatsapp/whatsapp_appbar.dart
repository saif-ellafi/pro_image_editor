// Flutter imports:
import 'package:flutter/material.dart';

// Project imports:
import 'package:pro_image_editor/models/editor_configs/pro_image_editor_configs.dart';
import 'utils/whatsapp_appbar_button_style.dart';

/// Represents the app bar for the WhatsApp theme.
class WhatsAppAppBar extends StatefulWidget {
  /// The configuration for the image editor.
  final ProImageEditorConfigs configs;

  /// Indicates whether the undo action is available.
  final bool canUndo;

  /// Indicates whether the editor is open.
  final bool openEditor;

  /// Callback function for closing the editor.
  final Function() onClose;

  /// Callback function for undoing an action.
  final Function() onTapUndo;

  /// Callback function for tapping the crop/rotate editor button.
  final Function() onTapCropRotateEditor;

  /// Callback function for tapping the sticker editor button.
  final Function() onTapStickerEditor;

  /// Callback function for tapping the text editor button.
  final Function() onTapTextEditor;

  /// Callback function for tapping the paint editor button.
  final Function() onTapPaintEditor;

  /// Constructs a WhatsAppAppBar widget with the specified parameters.
  const WhatsAppAppBar({
    super.key,
    required this.canUndo,
    required this.openEditor,
    required this.configs,
    required this.onClose,
    required this.onTapUndo,
    required this.onTapCropRotateEditor,
    required this.onTapStickerEditor,
    required this.onTapTextEditor,
    required this.onTapPaintEditor,
  });

  @override
  State<WhatsAppAppBar> createState() => _WhatsAppAppBarState();
}

class _WhatsAppAppBarState extends State<WhatsAppAppBar> {
  @override
  Widget build(BuildContext context) {
    return Positioned(
      top: 10,
      left: 10,
      right: 10,
      child: LayoutBuilder(builder: (context, constraints) {
        double screenW = constraints.maxWidth;
        final double space = screenW < 300 ? 5 : 10;
        var gap = SizedBox(width: space);

        return widget.openEditor
            ? const SizedBox.shrink()
            : Row(
                children: [
                  IconButton(
                    tooltip: widget.configs.i18n.cancel,
                    onPressed: widget.onClose,
                    icon: Icon(widget.configs.icons.closeEditor),
                    style: whatsAppButtonStyle,
                  ),
                  const Spacer(),
                  gap,
                  AnimatedSwitcher(
                    duration: const Duration(milliseconds: 150),
                    transitionBuilder: (child, animation) => ScaleTransition(
                      scale: animation,
                      child: FadeTransition(
                        opacity: animation,
                        child: child,
                      ),
                    ),
                    child: widget.canUndo
                        ? IconButton(
                            tooltip: widget.configs.i18n.undo,
                            onPressed: widget.onTapUndo,
                            icon: Icon(widget.configs.icons.undoAction),
                            style: whatsAppButtonStyle,
                          )
                        : const SizedBox.shrink(),
                  ),
<<<<<<< HEAD
                  if (widget.configs.cropRotateEditorConfigs.enabled) ...[
                    gap,
                    IconButton(
                      tooltip: widget.configs.i18n.cropRotateEditor
                          .bottomNavigationBarText,
                      onPressed: widget.onTapCropRotateEditor,
                      icon: Icon(
                          widget.configs.icons.cropRotateEditor.bottomNavBar),
                      style: whatsAppButtonStyle,
                    ),
                  ],
                  if (widget.configs.stickerEditorConfigs?.enabled == true ||
                      widget.configs.emojiEditorConfigs.enabled) ...[
                    gap,
                    IconButton(
                      tooltip: widget
                          .configs.i18n.stickerEditor.bottomNavigationBarText,
                      onPressed: widget.onTapStickerEditor,
                      icon:
                          Icon(widget.configs.icons.stickerEditor.bottomNavBar),
                      style: whatsAppButtonStyle,
                    ),
                  ],
                  if (widget.configs.textEditorConfigs.enabled) ...[
                    gap,
                    IconButton(
                      tooltip: widget
                          .configs.i18n.textEditor.bottomNavigationBarText,
                      onPressed: widget.onTapTextEditor,
                      icon: Icon(widget.configs.icons.textEditor.bottomNavBar),
                      style: whatsAppButtonStyle,
                    ),
                  ],
                  if (widget.configs.paintEditorConfigs.enabled) ...[
                    gap,
                    IconButton(
                      tooltip: widget
                          .configs.i18n.paintEditor.bottomNavigationBarText,
                      onPressed: widget.onTapPaintEditor,
                      icon: Icon(
                          widget.configs.icons.paintingEditor.bottomNavBar),
                      style: whatsAppButtonStyle,
                    ),
                  ],
                  if (widget.configs.customWidgets.whatsAppOwnAppBarIcons !=
                      null)
                    widget.configs.customWidgets.whatsAppOwnAppBarIcons!,
=======
                  gap,
                  IconButton(
                    tooltip: widget
                        .configs.i18n.cropRotateEditor.bottomNavigationBarText,
                    onPressed: widget.onTapCropRotateEditor,
                    icon: Icon(
                        widget.configs.icons.cropRotateEditor.bottomNavBar),
                    style: whatsAppButtonStyle,
                  ),
                  gap,
                  IconButton(
                    tooltip: widget
                        .configs.i18n.stickerEditor.bottomNavigationBarText,
                    onPressed: widget.onTapStickerEditor,
                    key: const ValueKey('whatsapp-open-sticker-editor-btn'),
                    icon: Icon(widget.configs.icons.stickerEditor.bottomNavBar),
                    style: whatsAppButtonStyle,
                  ),
                  gap,
                  IconButton(
                    tooltip:
                        widget.configs.i18n.textEditor.bottomNavigationBarText,
                    onPressed: widget.onTapTextEditor,
                    icon: Icon(widget.configs.icons.textEditor.bottomNavBar),
                    style: whatsAppButtonStyle,
                  ),
                  gap,
                  IconButton(
                    tooltip:
                        widget.configs.i18n.paintEditor.bottomNavigationBarText,
                    onPressed: widget.onTapPaintEditor,
                    icon:
                        Icon(widget.configs.icons.paintingEditor.bottomNavBar),
                    style: whatsAppButtonStyle,
                  ),
>>>>>>> 294b27f3
                ],
              );
      }),
    );
  }
}<|MERGE_RESOLUTION|>--- conflicted
+++ resolved
@@ -94,7 +94,6 @@
                           )
                         : const SizedBox.shrink(),
                   ),
-<<<<<<< HEAD
                   if (widget.configs.cropRotateEditorConfigs.enabled) ...[
                     gap,
                     IconButton(
@@ -110,6 +109,7 @@
                       widget.configs.emojiEditorConfigs.enabled) ...[
                     gap,
                     IconButton(
+                      key: const ValueKey('whatsapp-open-sticker-editor-btn'),
                       tooltip: widget
                           .configs.i18n.stickerEditor.bottomNavigationBarText,
                       onPressed: widget.onTapStickerEditor,
@@ -142,43 +142,6 @@
                   if (widget.configs.customWidgets.whatsAppOwnAppBarIcons !=
                       null)
                     widget.configs.customWidgets.whatsAppOwnAppBarIcons!,
-=======
-                  gap,
-                  IconButton(
-                    tooltip: widget
-                        .configs.i18n.cropRotateEditor.bottomNavigationBarText,
-                    onPressed: widget.onTapCropRotateEditor,
-                    icon: Icon(
-                        widget.configs.icons.cropRotateEditor.bottomNavBar),
-                    style: whatsAppButtonStyle,
-                  ),
-                  gap,
-                  IconButton(
-                    tooltip: widget
-                        .configs.i18n.stickerEditor.bottomNavigationBarText,
-                    onPressed: widget.onTapStickerEditor,
-                    key: const ValueKey('whatsapp-open-sticker-editor-btn'),
-                    icon: Icon(widget.configs.icons.stickerEditor.bottomNavBar),
-                    style: whatsAppButtonStyle,
-                  ),
-                  gap,
-                  IconButton(
-                    tooltip:
-                        widget.configs.i18n.textEditor.bottomNavigationBarText,
-                    onPressed: widget.onTapTextEditor,
-                    icon: Icon(widget.configs.icons.textEditor.bottomNavBar),
-                    style: whatsAppButtonStyle,
-                  ),
-                  gap,
-                  IconButton(
-                    tooltip:
-                        widget.configs.i18n.paintEditor.bottomNavigationBarText,
-                    onPressed: widget.onTapPaintEditor,
-                    icon:
-                        Icon(widget.configs.icons.paintingEditor.bottomNavBar),
-                    style: whatsAppButtonStyle,
-                  ),
->>>>>>> 294b27f3
                 ],
               );
       }),
