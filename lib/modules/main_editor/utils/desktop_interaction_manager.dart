--- conflicted
+++ resolved
@@ -108,10 +108,6 @@
     required Layer? activeLayer,
   }) {
     if (activeLayer == null) return;
-<<<<<<< HEAD
-=======
-
->>>>>>> b9ebd436
     if (left) {
       activeLayer.rotation -= 0.087266;
     } else {
