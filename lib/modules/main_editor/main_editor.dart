import 'dart:async';
import 'dart:math';
import 'dart:io';

import 'package:colorfilter_generator/presets.dart';
import 'package:defer_pointer/defer_pointer.dart';
import 'package:flutter/foundation.dart';
import 'package:flutter/material.dart';
import 'package:flutter/services.dart';
import 'package:pro_image_editor/designs/whatsapp/whatsapp_appbar.dart';
import 'package:pro_image_editor/models/crop_rotate_editor/transform_factors.dart';
import 'package:pro_image_editor/models/import_export/utils/export_import_enum.dart';
import 'package:pro_image_editor/models/init_configs/blur_editor_init_configs.dart';
import 'package:pro_image_editor/models/init_configs/crop_rotate_editor_init_configs.dart';
import 'package:pro_image_editor/models/init_configs/filter_editor_init_configs.dart';
import 'package:pro_image_editor/modules/main_editor/utils/layer_manager.dart';
import 'package:pro_image_editor/models/theme/theme_editor_mode.dart';
import 'package:pro_image_editor/modules/main_editor/utils/main_editor_controllers.dart';
import 'package:pro_image_editor/modules/main_editor/utils/state_manager.dart';
import 'package:pro_image_editor/modules/sticker_editor.dart';
import 'package:pro_image_editor/utils/design_mode.dart';
import 'package:pro_image_editor/mixins/editor_configs_mixin.dart';
import 'package:pro_image_editor/utils/swipe_mode.dart';
import 'package:screenshot/screenshot.dart';
import 'package:vibration/vibration.dart';

import '../../designs/whatsapp/whatsapp_filter_button.dart';
import '../../designs/whatsapp/whatsapp_sticker_editor.dart';
import '../../mixins/main_editor/main_editor_global_keys.dart';
import '../../utils/constants.dart';
import '../../utils/image_helpers.dart';
import '../../widgets/transform/transformed_content_generator.dart';
import '../crop_rotate_editor/utils/rotate_angle.dart';
import '../filter_editor/widgets/image_with_multiple_filters.dart';
import '../text_editor/text_editor.dart';
import 'utils/desktop_interaction_manager.dart';
import 'utils/main_editor_callbacks.dart';
import 'utils/screen_size_helper.dart';
import 'utils/whatsapp_helper.dart';
import '../../models/history/filter_state_history.dart';
import '../../models/history/state_history.dart';
import '../../models/history/last_position.dart';
import '../../models/editor_image.dart';
import '../../models/history/blur_state_history.dart';
import '../../models/import_export/export_state_history.dart';
import '../../models/import_export/export_state_history_configs.dart';
import '../../models/import_export/import_state_history.dart';
import '../../models/layer.dart';
import '../../models/init_configs/paint_editor_init_configs.dart';
import 'utils/layer_interaction_helper.dart';
import '../crop_rotate_editor/crop_rotate_editor.dart';
import '../emoji_editor/emoji_editor.dart';
import '../filter_editor/filter_editor.dart';
import '../filter_editor/widgets/filter_editor_item_list.dart';
import '../blur_editor.dart';
import '../paint_editor/paint_editor.dart';
import '../../utils/debounce.dart';
import '../../models/editor_configs/pro_image_editor_configs.dart';
import '../../mixins/converted_configs.dart';
import '../../widgets/adaptive_dialog.dart';
import '../../widgets/flat_icon_text_button.dart';
import '../../widgets/layer_widget.dart';
import '../../widgets/loading_dialog.dart';
import '../../widgets/pro_image_editor_desktop_mode.dart';

/// A widget for image editing using ProImageEditor.
///
/// `ProImageEditor` provides a versatile image editing widget for Flutter applications.
/// It allows you to edit images from various sources like memory, files, assets, or network URLs.
///
/// You can use one of the specific constructors, such as `memory`, `file`, `asset`, or `network`,
/// to create an instance of this widget based on your image source. Additionally, you can provide
/// custom configuration settings through the `configs` parameter.
///
/// Example usage:
///
/// ```dart
/// ProImageEditor.memory(Uint8List.fromList(imageBytes));
/// ProImageEditor.file(File('path/to/image.jpg'));
/// ProImageEditor.asset('assets/images/image.png');
/// ProImageEditor.network('https://example.com/image.jpg');
/// ```
///
/// To handle image editing, you can use the callbacks provided by the `EditorConfigs` instance
/// passed through the `configs` parameter.
///
/// See also:
/// - [ProImageEditorConfigs] for configuring image editing options.
class ProImageEditor extends StatefulWidget with SimpleConfigsAccess {
  @override
  final ProImageEditorConfigs configs;

  /// Image data as a `Uint8List` from memory.
  final Uint8List? byteArray;

  /// Path to the image asset.
  final String? assetPath;

  /// URL of the image to be loaded from the network.
  final String? networkUrl;

  /// File object representing the image file.
  final File? file;

  /// A callback function that will be called when the editing is done,
  /// and it returns the edited image as a Uint8List.
  ///
  /// The edited image is provided as a Uint8List to the [onImageEditingComplete] function
  /// when the editing is completed.
  final ImageEditingCompleteCallback onImageEditingComplete;

  /// Whether [onImageEditingComplete] call with empty editing.
  ///
  /// The default value is false.
  final bool allowCompleteWithEmptyEditing;

  /// A callback function that will be called before the image editor will close.
  final ImageEditingEmptyCallback? onCloseEditor;

  /// A callback function that can be used to update the UI from custom widgets.
  final ImageEditingEmptyCallback? onUpdateUI;

  /// Creates a `ProImageEditor` widget for image editing.
  ///
  /// Use one of the specific constructors like `memory`, `file`, `asset`, or `network`
  /// to create an instance of this widget based on your image source.
  ///
  /// The [byteArray], [assetPath], [networkUrl], and [file] parameters represent different
  /// sources of the image data. At least one of these parameters must not be null.
  ///
  /// The `configs` parameter allows you to customize the image editing experience by providing
  /// various configuration options. If not specified, default settings will be used.
  ///
  /// The `onImageEditingComplete` parameter is a callback function that will be called when the editing is done,
  /// and it returns the edited image as a Uint8List.
  ///
  /// If `allowCompleteWithEmptyEditing` parameter is true,
  /// `onImageEditingComplete` will be called even if user done nothing to image.
  /// The default value is false.
  ///
  /// The `onCloseEditor` parameter is a callback function that gets invoked when the editor is closed.
  /// You can use this callback if you want to close the editor with your own parameters or if you want
  /// to prevent Navigator.pop(context) from being automatically triggered.
  ///
  /// The `onUpdateUI` parameter is a callback function that can be used to update the UI from custom widgets.
  const ProImageEditor._({
    super.key,
    required this.onImageEditingComplete,
    required this.allowCompleteWithEmptyEditing,
    this.onCloseEditor,
    this.onUpdateUI,
    this.byteArray,
    this.assetPath,
    this.networkUrl,
    this.file,
    this.configs = const ProImageEditorConfigs(),
  }) : assert(
          byteArray != null ||
              file != null ||
              networkUrl != null ||
              assetPath != null,
          'At least one of bytes, file, networkUrl, or assetPath must not be null.',
        );

  /// Creates a `ProImageEditor` widget for editing an image from memory.
  ///
  /// The `byteArray` parameter should contain the image data as a `Uint8List`.
  ///
  /// The `configs` parameter allows you to customize the image editing experience by providing
  /// various configuration options. If not specified, default settings will be used.
  ///
  /// The `onImageEditingComplete` parameter is a callback function that will be called when the editing is done,
  /// and it returns the edited image as a Uint8List.
  ///
  /// If `allowCompleteWithEmptyEditing` parameter is true,
  /// `onImageEditingComplete` will be called even if user done nothing to image.
  /// The default value is false.
  ///
  /// The `onCloseEditor` parameter is a callback function that gets invoked when the editor is closed.
  /// You can use this callback if you want to close the editor with your own parameters or if you want
  /// to prevent Navigator.pop(context) from being automatically triggered.
  ///
  /// The `onUpdateUI` parameter is a callback function that can be used to update the UI from custom widgets.
  factory ProImageEditor.memory(
    Uint8List byteArray, {
    Key? key,
    required ImageEditingCompleteCallback onImageEditingComplete,
    bool allowCompleteWithEmptyEditing = false,
    ImageEditingEmptyCallback? onUpdateUI,
    ImageEditingEmptyCallback? onCloseEditor,
    ProImageEditorConfigs configs = const ProImageEditorConfigs(),
  }) {
    return ProImageEditor._(
      key: key,
      byteArray: byteArray,
      configs: configs,
      onImageEditingComplete: onImageEditingComplete,
      allowCompleteWithEmptyEditing: allowCompleteWithEmptyEditing,
      onCloseEditor: onCloseEditor,
      onUpdateUI: onUpdateUI,
    );
  }

  /// Creates a `ProImageEditor` widget for editing an image from a file.
  ///
  /// The `file` parameter should point to the image file.
  ///
  /// The `configs` parameter allows you to customize the image editing experience by providing
  /// various configuration options. If not specified, default settings will be used.
  ///
  /// The `onImageEditingComplete` parameter is a callback function that will be called when the editing is done,
  /// and it returns the edited image as a Uint8List.
  ///
  /// If `allowCompleteWithEmptyEditing` parameter is true,
  /// `onImageEditingComplete` will be called even if user done nothing to image.
  /// The default value is false.
  ///
  /// The `onCloseEditor` parameter is a callback function that gets invoked when the editor is closed.
  /// You can use this callback if you want to close the editor with your own parameters or if you want
  /// to prevent Navigator.pop(context) from being automatically triggered.
  ///
  /// The `onUpdateUI` parameter is a callback function that can be used to update the UI from custom widgets.
  factory ProImageEditor.file(
    File file, {
    Key? key,
    ProImageEditorConfigs configs = const ProImageEditorConfigs(),
    required ImageEditingCompleteCallback onImageEditingComplete,
    bool allowCompleteWithEmptyEditing = false,
    ImageEditingEmptyCallback? onUpdateUI,
    ImageEditingEmptyCallback? onCloseEditor,
  }) {
    return ProImageEditor._(
      key: key,
      file: file,
      configs: configs,
      onImageEditingComplete: onImageEditingComplete,
      allowCompleteWithEmptyEditing: allowCompleteWithEmptyEditing,
      onCloseEditor: onCloseEditor,
      onUpdateUI: onUpdateUI,
    );
  }

  /// Creates a `ProImageEditor` widget for editing an image from an asset.
  ///
  /// The `assetPath` parameter should specify the path to the image asset.
  ///
  /// The `configs` parameter allows you to customize the image editing experience by providing
  /// various configuration options. If not specified, default settings will be used.
  ///
  /// The `onImageEditingComplete` parameter is a callback function that will be called when the editing is done,
  /// and it returns the edited image as a Uint8List.
  ///
  /// If `allowCompleteWithEmptyEditing` parameter is true,
  /// `onImageEditingComplete` will be called even if user done nothing to image.
  /// The default value is false.
  ///
  /// The `onCloseEditor` parameter is a callback function that gets invoked when the editor is closed.
  /// You can use this callback if you want to close the editor with your own parameters or if you want
  /// to prevent Navigator.pop(context) from being automatically triggered.
  ///
  /// The `onUpdateUI` parameter is a callback function that can be used to update the UI from custom widgets.
  factory ProImageEditor.asset(
    String assetPath, {
    Key? key,
    ProImageEditorConfigs configs = const ProImageEditorConfigs(),
    required ImageEditingCompleteCallback onImageEditingComplete,
    bool allowCompleteWithEmptyEditing = false,
    ImageEditingEmptyCallback? onUpdateUI,
    ImageEditingEmptyCallback? onCloseEditor,
  }) {
    return ProImageEditor._(
      key: key,
      assetPath: assetPath,
      configs: configs,
      onImageEditingComplete: onImageEditingComplete,
      allowCompleteWithEmptyEditing: allowCompleteWithEmptyEditing,
      onCloseEditor: onCloseEditor,
      onUpdateUI: onUpdateUI,
    );
  }

  /// Creates a `ProImageEditor` widget for editing an image from a network URL.
  ///
  /// The `networkUrl` parameter should specify the URL of the image to be loaded.
  ///
  /// The `configs` parameter allows you to customize the image editing experience by providing
  /// various configuration options. If not specified, default settings will be used.
  ///
  /// The `onImageEditingComplete` parameter is a callback function that will be called when the editing is done,
  /// and it returns the edited image as a Uint8List.
  ///
  /// If `allowCompleteWithEmptyEditing` parameter is true,
  /// `onImageEditingComplete` will be called even if user done nothing to image.
  /// The default value is false.
  ///
  /// The `onCloseEditor` parameter is a callback function that gets invoked when the editor is closed.
  /// You can use this callback if you want to close the editor with your own parameters or if you want
  /// to prevent Navigator.pop(context) from being automatically triggered.
  ///
  /// The `onUpdateUI` parameter is a callback function that can be used to update the UI from custom widgets.
  factory ProImageEditor.network(
    String networkUrl, {
    Key? key,
    ProImageEditorConfigs configs = const ProImageEditorConfigs(),
    required ImageEditingCompleteCallback onImageEditingComplete,
    bool allowCompleteWithEmptyEditing = false,
    ImageEditingEmptyCallback? onUpdateUI,
    ImageEditingEmptyCallback? onCloseEditor,
  }) {
    return ProImageEditor._(
      key: key,
      networkUrl: networkUrl,
      configs: configs,
      onImageEditingComplete: onImageEditingComplete,
      allowCompleteWithEmptyEditing: allowCompleteWithEmptyEditing,
      onCloseEditor: onCloseEditor,
      onUpdateUI: onUpdateUI,
    );
  }

  @override
  State<ProImageEditor> createState() => ProImageEditorState();
}

class ProImageEditorState extends State<ProImageEditor>
    with
        ImageEditorConvertedConfigs,
        SimpleConfigsAccessState,
        MainEditorGlobalKeys {
  /// Helper class for managing screen sizes and layout calculations.
  late final ScreenSizeHelper _screenSize;

  /// Manager class for handling desktop interactions in the image editor.
  late final DesktopInteractionManager _desktopInteractionManager;

  /// Controller instances for managing various aspects of the main editor.
  final MainEditorControllers _controllers = MainEditorControllers();

  /// Manager class for handling layer interactions in the editor.
  final LayerManager _layerManager = LayerManager();

  /// Manager class for managing the state of the editor.
  final StateManager _stateManager = StateManager();

  /// Helper class for managing WhatsApp filters.
  final WhatsAppHelper _whatsAppHelper = WhatsAppHelper();

  /// Helper class for managing interactions with layers in the editor.
  final LayerInteractionHelper _layerInteraction = LayerInteractionHelper();

  /// The current theme used by the image editor.
  late ThemeData _theme;

  /// Temporary layer used during editing.
  Layer? _tempLayer;

  /// Index of the selected layer.
  int _selectedLayerIndex = -1;

  /// Flag indicating if the editor has been initialized.
  bool _inited = false;

  /// Flag indicating if the image needs decoding.
  bool _imageNeedDecode = true;

  /// Flag to track if editing is completed.
  bool _doneEditing = false;

  /// The pixel ratio of the device's screen.
  double _pixelRatio = 1;

  /// Whether an editor is currently open.
  bool _isEditorOpen = false;

  /// Whether a dialog is currently open.
  bool _openDialog = false;

  /// Represents the direction of swipe action.
  SwipeMode _swipeDirection = SwipeMode.none;

  /// Represents the start time of the swipe action.
  DateTime _swipeStartTime = DateTime.now();

  /// Indicates whether the browser's context menu was enabled before any changes.
  bool _browserContextMenuBeforeEnabled = false;

  /// Store the last device Orientation
  int _deviceOrientation = 0;

  /// Getter for the active layer currently being edited.
  Layer? get _activeLayer =>
      activeLayers.length > _selectedLayerIndex && _selectedLayerIndex >= 0
          ? activeLayers[_selectedLayerIndex]
          : null;

  /// Get the list of layers from the current image editor changes.
  List<Layer> get activeLayers =>
      _stateManager.stateHistory[_stateManager.editPosition].layers;

  /// List to store the history of image editor changes.
  List<EditorStateHistory> get stateHistory => _stateManager.stateHistory;

  /// Determines whether undo actions can be performed on the current state.
  bool get canUndo => _stateManager.editPosition > 0;

  /// Determines whether redo actions can be performed on the current state.
  bool get canRedo =>
      _stateManager.editPosition < _stateManager.stateHistory.length - 1;

<<<<<<< HEAD
  /// Get the current image being edited from the change list.
  late EditorImage _image;
=======
  Offset get newLayerOffsetPosition =>
      layerInteraction.newLayerOffsetPosition ??
      Offset(
        _screenSize.imageWidth / 2,
        _screenSize.imageHeight / 2,
      );
>>>>>>> e1d05e40

  @override
  void initState() {
    super.initState();
    _desktopInteractionManager = DesktopInteractionManager(
      configs: configs,
      context: context,
      onUpdateUI: widget.onUpdateUI,
      setState: setState,
    );
    _screenSize = ScreenSizeHelper(configs: configs, context: context);
    _layerInteraction.scaleDebounce =
        Debounce(const Duration(milliseconds: 100));

    _image = EditorImage(
      assetPath: widget.assetPath,
      byteArray: widget.byteArray,
      file: widget.file,
      networkUrl: widget.networkUrl,
    );

    _stateManager.stateHistory.add(EditorStateHistory(
      transformConfigs: TransformConfigs.empty(),
      blur: BlurStateHistory(),
      layers: [],
      filters: [],
    ));

    Vibration.hasVibrator()
        .then((value) => _layerInteraction.deviceCanVibrate = value ?? false);
    Vibration.hasCustomVibrationsSupport().then(
        (value) => _layerInteraction.deviceCanCustomVibrate = value ?? false);

    ServicesBinding.instance.keyboard.addHandler(_onKeyEvent);
    if (kIsWeb) {
      _browserContextMenuBeforeEnabled = BrowserContextMenu.enabled;
      BrowserContextMenu.disableContextMenu();
    }
  }

  @override
  void dispose() {
    _controllers.dispose();
    _layerInteraction.scaleDebounce.dispose();
    _screenSize.screenSizeDebouncer.dispose();
    SystemChrome.setSystemUIOverlayStyle(_theme.brightness == Brightness.dark
        ? SystemUiOverlayStyle.light
        : SystemUiOverlayStyle.dark);
    SystemChrome.restoreSystemUIOverlays();
    ServicesBinding.instance.keyboard.removeHandler(_onKeyEvent);
    if (kIsWeb && _browserContextMenuBeforeEnabled) {
      BrowserContextMenu.enableContextMenu();
    }
    super.dispose();
  }

  bool _onKeyEvent(KeyEvent event) {
    return _desktopInteractionManager.onKey(
      event,
      activeLayer: _activeLayer,
      canPressEscape: !_openDialog,
      isEditorOpen: _isEditorOpen,
      onCloseEditor: closeEditor,
      onUndoRedo: (undo) {
        if (undo) {
          undoAction();
        } else {
          redoAction();
        }
      },
    );
  }

  /// Add a new layer to the image editor.
  ///
  /// This method adds a new layer to the image editor and updates the editing state.
  void addLayer(
    Layer layer, {
    int removeLayerIndex = -1,
  }) {
    _stateManager.cleanForwardChanges();

    stateHistory.add(
      EditorStateHistory(
        transformConfigs: _stateManager
            .stateHistory[_stateManager.editPosition].transformConfigs,
        blur: _stateManager.blurStateHistory,
        layers: List<Layer>.from(
            stateHistory.last.layers.map((e) => _layerManager.copyLayer(e)))
          ..add(layer),
        filters: _stateManager.filters,
      ),
    );
    _stateManager.editPosition++;
    if (removeLayerIndex >= 0) {
      activeLayers.removeAt(removeLayerIndex);
    }
  }

  /// Remove a layer from the editor.
  ///
  /// This method removes a layer from the editor and updates the editing state.
  void removeLayer(int layerPos, {Layer? layer}) {
    _stateManager.cleanForwardChanges();
    var layers =
        List<Layer>.from(activeLayers.map((e) => _layerManager.copyLayer(e)));
    layers.removeAt(layerPos);
    stateHistory.add(
      EditorStateHistory(
        transformConfigs: _stateManager
            .stateHistory[_stateManager.editPosition].transformConfigs,
        blur: _stateManager.blurStateHistory,
        layers: layers,
        filters: _stateManager.filters,
      ),
    );
    var oldIndex = activeLayers
        .indexWhere((element) => element.id == (layer?.id ?? _tempLayer!.id));
    if (oldIndex >= 0) {
      stateHistory[_stateManager.editPosition].layers[oldIndex] =
          _layerManager.copyLayer(layer ?? _tempLayer!);
    }
    _stateManager.editPosition++;
  }

  /// Update the temporary layer in the editor.
  ///
  /// This method updates the temporary layer in the editor and updates the editing state.
  void _updateTempLayer() {
    _stateManager.cleanForwardChanges();
    stateHistory.add(
      EditorStateHistory(
        transformConfigs: _stateManager
            .stateHistory[_stateManager.editPosition].transformConfigs,
        blur: _stateManager.blurStateHistory,
        layers: List.from(
            stateHistory.last.layers.map((e) => _layerManager.copyLayer(e))),
        filters: _stateManager.filters,
      ),
    );
    var oldIndex =
        activeLayers.indexWhere((element) => element.id == _tempLayer!.id);
    if (oldIndex >= 0) {
      stateHistory[_stateManager.editPosition].layers[oldIndex] =
          _layerManager.copyLayer(_tempLayer!);
    }
    _stateManager.editPosition++;
    _tempLayer = null;
  }

  /// Decode the image being edited.
  ///
  /// This method decodes the image if it hasn't been decoded yet and updates its properties.
  void _decodeImage() async {
    bool shouldImportStateHistory =
        _imageNeedDecode && initStateHistory != null;
    _imageNeedDecode = false;
    var decodedImage = await decodeImageFromList(await _image.safeByteArray);

    if (!mounted) return;
    var w = decodedImage.width;
    var h = decodedImage.height;

    var widthRatio = w.toDouble() / _screenSize.screen.width;
    var heightRatio = h.toDouble() / _screenSize.screenInnerHeight;
    _pixelRatio = max(heightRatio, widthRatio);

    _screenSize.imageWidth = w / _pixelRatio;
    _screenSize.imageHeight = h / _pixelRatio;
    _inited = true;

    if (shouldImportStateHistory) {
      importStateHistory(initStateHistory!);
    }

    setState(() {});
    widget.onUpdateUI?.call();
  }

  /// Set the temporary layer to a copy of the provided layer.
  void _setTempLayer(Layer layer) {
    _tempLayer = _layerManager.copyLayer(layer);
  }

  /// Handle the start of a scaling operation.
  ///
  /// This method is called when a scaling operation begins and initializes the necessary variables.
  void _onScaleStart(ScaleStartDetails details) {
    _swipeDirection = SwipeMode.none;
    _swipeStartTime = DateTime.now();
    _layerInteraction.snapStartPosX = details.focalPoint.dx;
    _layerInteraction.snapStartPosY = details.focalPoint.dy;

    if (_selectedLayerIndex < 0) return;

    var layer = activeLayers[_selectedLayerIndex];

    if (_layerInteraction.selectedLayerId != layer.id) {
      _layerInteraction.selectedLayerId = '';
    }

    _setTempLayer(layer);
    _layerInteraction.baseScaleFactor = layer.scale;
    _layerInteraction.baseAngleFactor = layer.rotation;
    _layerInteraction.snapStartRotation = layer.rotation * 180 / pi;
    _layerInteraction.snapLastRotation = _layerInteraction.snapStartRotation;
    _layerInteraction.rotationStartedHelper = false;
    _layerInteraction.showHelperLines = true;

    double posX = layer.offset.dx + _screenSize.screenPaddingHelper.left;
    double posY = layer.offset.dy + _screenSize.screenPaddingHelper.top;

    _layerInteraction.lastPositionY =
        posY <= _screenSize.screenMiddleY - _layerInteraction.hitSpan
            ? LayerLastPosition.top
            : posY >= _screenSize.screenMiddleY + _layerInteraction.hitSpan
                ? LayerLastPosition.bottom
                : LayerLastPosition.center;

    _layerInteraction.lastPositionX =
        posX <= _screenSize.screenMiddleX - _layerInteraction.hitSpan
            ? LayerLastPosition.left
            : posX >= _screenSize.screenMiddleX + _layerInteraction.hitSpan
                ? LayerLastPosition.right
                : LayerLastPosition.center;
  }

  /// Handle updates during scaling.
  ///
  /// This method is called during a scaling operation and updates the selected layer's position and properties.
  void _onScaleUpdate(ScaleUpdateDetails details) {
    if (_selectedLayerIndex < 0) {
      if (imageEditorTheme.editorMode == ThemeEditorMode.whatsapp) {
        _whatsAppHelper.filterShowHelper -= details.focalPointDelta.dy;
        _whatsAppHelper.filterShowHelper =
            max(0, min(120, _whatsAppHelper.filterShowHelper));

        double pointerOffset =
            _layerInteraction.snapStartPosY - details.focalPoint.dy;
        if (pointerOffset > 20) {
          _swipeDirection = SwipeMode.up;
        } else if (pointerOffset < -20) {
          _swipeDirection = SwipeMode.down;
        }

        setState(() {});
      }
      return;
    }

    if (_whatsAppHelper.filterShowHelper > 0 || _activeLayer == null) return;

    if (_layerInteraction.rotateScaleLayerSizeHelper != null) {
      _layerInteraction.freeStyleHighPerformanceScaling =
          paintEditorConfigs.freeStyleHighPerformanceScaling ?? !isDesktop;
      _layerInteraction.calculateInteractiveButtonScaleRotate(
        activeLayer: _activeLayer!,
        screenPaddingHelper: _screenSize.screenPaddingHelper,
        configEnabledHitVibration: helperLines.hitVibration,
        details: details,
        layerTheme: imageEditorTheme.layerInteraction,
      );
      setState(() {});
      widget.onUpdateUI?.call();
      return;
    }

    _layerInteraction.enabledHitDetection = false;
    if (details.pointerCount == 1) {
      _layerInteraction.freeStyleHighPerformanceMoving =
          paintEditorConfigs.freeStyleHighPerformanceMoving ?? isWebMobile;
      _layerInteraction.calculateMovement(
        activeLayer: _activeLayer!,
        context: context,
        detail: details,
        screenMiddleX: _screenSize.screenMiddleX,
        screenMiddleY: _screenSize.screenMiddleY,
        screenPaddingHelper: _screenSize.screenPaddingHelper,
        configEnabledHitVibration: helperLines.hitVibration,
      );
    } else if (details.pointerCount == 2) {
      _layerInteraction.freeStyleHighPerformanceScaling =
          paintEditorConfigs.freeStyleHighPerformanceScaling ?? !isDesktop;
      _layerInteraction.calculateScaleRotate(
        activeLayer: _activeLayer!,
        detail: details,
        screenPaddingHelper: _screenSize.screenPaddingHelper,
        configEnabledHitVibration: helperLines.hitVibration,
      );
    }
    setState(() {});
    widget.onUpdateUI?.call();
  }

  /// Handle the end of a scaling operation.
  ///
  /// This method is called when a scaling operation ends and resets helper lines and flags.
  void _onScaleEnd(ScaleEndDetails detail) async {
    if (_selectedLayerIndex < 0 &&
        imageEditorTheme.editorMode == ThemeEditorMode.whatsapp) {
      _layerInteraction.showHelperLines = false;

      if (_swipeDirection != SwipeMode.none &&
          DateTime.now().difference(_swipeStartTime).inMilliseconds < 200) {
        if (_swipeDirection == SwipeMode.up) {
          _whatsAppHelper.filterSheetAutoAnimation(true, setState);
        } else if (_swipeDirection == SwipeMode.down) {
          _whatsAppHelper.filterSheetAutoAnimation(false, setState);
        }
      } else {
        if (_whatsAppHelper.filterShowHelper < 90) {
          _whatsAppHelper.filterSheetAutoAnimation(false, setState);
        } else {
          _whatsAppHelper.filterSheetAutoAnimation(true, setState);
        }
      }

      _whatsAppHelper.filterShowHelper =
          max(0, min(120, _whatsAppHelper.filterShowHelper));
      setState(() {});
    }

    if (!_layerInteraction.hoverRemoveBtn && _tempLayer != null) {
      _updateTempLayer();
    }

    _layerInteraction.onScaleEnd();
    setState(() {});
    widget.onUpdateUI?.call();
  }

  /// Rotate a layer.
  ///
  /// This method rotates a layer based on various factors, including flip and angle.
  void _rotateLayer({
    required Layer layer,
    required bool beforeIsFlipX,
    required double newImgW,
    required double newImgH,
    required double rotationScale,
    required double rotationAngle,
  }) {
    if (beforeIsFlipX) {
      layer.rotation -= rotationAngle;
    } else {
      layer.rotation += rotationAngle;
    }

    var angleSide = getRotateAngleSide(rotationAngle);

    if (angleSide == RotateAngleSide.bottom) {
      layer.offset = Offset(
        newImgW - layer.offset.dx,
        newImgH - layer.offset.dy,
      );
    } else if (angleSide == RotateAngleSide.right) {
      layer.scale *= rotationScale;
      layer.offset = Offset(
        layer.offset.dy * rotationScale,
        newImgH - layer.offset.dx * rotationScale,
      );
    } else if (angleSide == RotateAngleSide.left) {
      layer.scale *= rotationScale;
      layer.offset = Offset(
        layer.offset.dy * rotationScale,
        newImgH - layer.offset.dx * rotationScale,
      );
    }
  }

  /// Flip a layer horizontally or vertically.
  ///
  /// This method flips a layer either horizontally or vertically based on the specified parameters.
  void _flipLayer({
    required Layer layer,
    required bool flipX,
    required bool flipY,
  }) {
    if (flipY != layer.flipY) {
      layer.flipY = !layer.flipY;
      layer.offset = Offset(
        layer.offset.dx,
        _screenSize.imageHeight - layer.offset.dy,
      );
    }
    if (flipX != layer.flipX) {
      layer.flipX = !layer.flipX;
      layer.offset = Offset(
        _screenSize.imageWidth - layer.offset.dx,
        layer.offset.dy,
      );
    }
  }

  /// Handles zooming of a layer.
  ///
  /// This method calculates the zooming of a layer based on the specified parameters.
  /// It checks if the layer should be zoomed and performs the necessary transformations.
  ///
  /// Returns `true` if the layer was zoomed, otherwise `false`.
  bool _zoomedLayer({
    required Layer layer,
    required double scale,
    required double scaleX,
    required double oldFullH,
    required double oldFullW,
    required Rect cropRect,
    required bool isHalfPi,
  }) {
    var paddingTop = cropRect.top / _pixelRatio;
    var paddingLeft = cropRect.left / _pixelRatio;
    var paddingRight = oldFullW - cropRect.right;
    var paddingBottom = oldFullH - cropRect.bottom;

    // important to check with < 1 and >-1 cuz crop-editor has rounding bugs
    if (paddingTop > 0.1 ||
        paddingTop < -0.1 ||
        paddingLeft > 0.1 ||
        paddingLeft < -0.1 ||
        paddingRight > 0.1 ||
        paddingRight < -0.1 ||
        paddingBottom > 0.1 ||
        paddingBottom < -0.1) {
      var initialIconX = (layer.offset.dx - paddingLeft) * scaleX;
      var initialIconY = (layer.offset.dy - paddingTop) * scaleX;
      layer.offset = Offset(
        initialIconX,
        initialIconY,
      );

      layer.scale *= scale;
      return true;
    }
    return false;
  }

  /// Handles tap events on a text layer.
  ///
  /// This method opens a text editor for the specified text layer and updates the layer's properties
  /// based on the user's input.
  ///
  /// [layerData] - The text layer data to be edited.
  void _onTextLayerTap(TextLayerData layerData) async {
    TextLayerData? layer = await _openPage(
      TextEditor(
        key: textEditor,
        layer: layerData,
        heroTag: layerData.id,
        configs: widget.configs,
        theme: _theme,
        onUpdateUI: widget.onUpdateUI,
      ),
      duration: const Duration(milliseconds: 50),
    );

    if (layer == null || !mounted) return;

    int i = activeLayers.indexWhere((element) => element.id == layerData.id);
    if (i >= 0) {
      _setTempLayer(layerData);
      TextLayerData textLayer = activeLayers[i] as TextLayerData;
      textLayer
        ..text = layer.text
        ..background = layer.background
        ..color = layer.color
        ..colorMode = layer.colorMode
        ..colorPickerPosition = layer.colorPickerPosition
        ..align = layer.align
        ..fontScale = layer.fontScale
        ..textStyle = layer.textStyle
        ..id = layerData.id
        ..flipX = layerData.flipX
        ..flipY = layerData.flipY
        ..offset = layerData.offset
        ..scale = layerData.scale
        ..rotation = layerData.rotation;

      _updateTempLayer();
    }

    setState(() {});
    widget.onUpdateUI?.call();
  }

  /// Open a new page on top of the current page.
  ///
  /// This method navigates to a new page using a fade transition animation.
  Future<T?> _openPage<T>(
    Widget page, {
    Duration duration = const Duration(milliseconds: 300),
  }) {
    _layerInteraction.selectedLayerId = '';
    setState(() => _isEditorOpen = true);
    return Navigator.push<T?>(
      context,
      PageRouteBuilder(
        opaque: false,
        transitionDuration: duration,
        reverseTransitionDuration: duration,
        transitionsBuilder: (context, animation, secondaryAnimation, child) {
          return FadeTransition(
            opacity: animation,
            child: child,
          );
        },
        pageBuilder: (context, animation, secondaryAnimation) {
          void animationStatusListener(AnimationStatus status) {
            if (status == AnimationStatus.dismissed) {
              setState(() => _isEditorOpen = false);
              animation.removeStatusListener(animationStatusListener);
            }
          }

          animation.addStatusListener(animationStatusListener);
          return page;
        },
      ),
    );
  }

  /// Opens the painting editor.
  ///
  /// This method opens the painting editor and allows the user to draw on the current image.
  /// After closing the painting editor, any changes made are applied to the image's layers.
  void openPaintingEditor() async {
    await _openPage<List<PaintingLayerData>>(
      PaintingEditor.autoSource(
        key: paintingEditor,
        file: _image.file,
        byteArray: _image.byteArray,
        assetPath: _image.assetPath,
        networkUrl: _image.networkUrl,
        initConfigs: PaintEditorInitConfigs(
          layers: activeLayers,
          theme: _theme,
          imageSize: Size(_screenSize.imageWidth, _screenSize.imageHeight),
          configs: widget.configs,
          paddingHelper: EdgeInsets.only(
            top: _screenSize.screenPaddingHelper.top - _screenSize.appBarHeight,
            left: _screenSize.screenPaddingHelper.left,
          ),
          transformConfigs: _stateManager.transformConfigs,
          onUpdateUI: widget.onUpdateUI,
          appliedBlurFactor: _stateManager.blurStateHistory.blur,
          appliedFilters: _stateManager.filters,
        ),
      ),
      duration: const Duration(milliseconds: 150),
    ).then((List<PaintingLayerData>? paintingLayers) {
      if (paintingLayers != null && paintingLayers.isNotEmpty) {
        for (var layer in paintingLayers) {
          addLayer(layer);
        }

        setState(() {});
        widget.onUpdateUI?.call();
      }
    });
  }

  /// Opens the text editor.
  ///
  /// This method opens the text editor, allowing the user to add or edit text layers on the image.
  void openTextEditor() async {
    TextLayerData? layer = await _openPage(
      TextEditor(
        key: textEditor,
        configs: widget.configs,
        theme: _theme,
        onUpdateUI: widget.onUpdateUI,
      ),
      duration: const Duration(milliseconds: 50),
    );

    if (layer == null || !mounted) return;
    layer.offset = newLayerOffsetPosition;

    addLayer(layer);

    setState(() {});
    widget.onUpdateUI?.call();
  }

  /// Opens the crop editor.
  ///
  /// This method opens the crop editor, allowing the user to crop and rotate the image.
  void openCropEditor() async {
    EditorImage img = EditorImage(
      assetPath: _image.assetPath,
      byteArray: _image.byteArray,
      file: _image.file,
      networkUrl: _image.networkUrl,
    );
<<<<<<< HEAD
=======
    Uint8List? bytesWithLayers;
    if (activeLayers.isNotEmpty ||
        _stateManager.filters.isNotEmpty ||
        _stateManager.blurStateHistory.blur != 0) {
      _activeCrop = true;
      LoadingDialog loading = LoadingDialog()
        ..show(
          context,
          theme: _theme,
          imageEditorTheme: imageEditorTheme,
          designMode: designMode,
          i18n: i18n,
          message: i18n.cropRotateEditor.prepareImageDialogMsg,
        );
      setState(() {
        _layerInteraction.selectedLayerId = '';
      });
      bytesWithLayers = await _controllers.screenshot.capture(
        pixelRatio: _pixelRatio,
      );
      if (mounted) await loading.hide(context);
    }
    _activeCrop = false;
    if (!mounted) return;
>>>>>>> e1d05e40

    _openPage<TransformConfigs?>(
      CropRotateEditor.autoSource(
        file: img.file,
        byteArray: img.byteArray,
        assetPath: img.assetPath,
        networkUrl: img.networkUrl,
        initConfigs: CropRotateEditorInitConfigs(
          theme: _theme,
          layers: _stateManager.activeLayers,
          configs: widget.configs,
          transformConfigs: _stateManager
              .stateHistory[_stateManager.editPosition].transformConfigs,
          imageSize: Size(_screenSize.imageWidth, _screenSize.imageHeight),
          imageSizeWithLayers: _screenSize.renderedImageSize,
          bodySizeWithLayers: _screenSize.bodySize,
        ),
      ),
    ).then((transformConfigs) async {
      if (transformConfigs != null) {
        /// TODO: If user want to transform the layers we need to transform them here with the new position
        /// Note: it's not possible to transform also the layers in a stack with the image
        /// cuz that will make problem with the paint editor controller and all layers when we move them around.
        _stateManager.cleanForwardChanges();
        List<Layer> updatedLayers = [];

        /* var rotationScale = _imageWidth / newImgH;
*/
        double fitFactor = 1;

        /*     bool oldFitWidth = _imageWidth >= _screen.width - 0.1 && _imageWidth <= _screen.width + 0.1;
        bool newFitWidth = newImgW >= _screen.width - 0.1 && newImgW <= _screen.width + 0.1;
        var scaleX = newFitWidth ? oldFullW / w : oldFullH / h;

        if (oldFitWidth != newFitWidth) {
          if (newFitWidth) {
            fitFactor = _imageWidth / newImgW;
          } else {
            fitFactor = _imageHeight / newImgH;
          }
        } */

        for (var el in _stateManager.activeLayers) {
          var layer = _layerManager.copyLayer(el);
          var beforeIsFlipX = layer.flipX;
          print(transformConfigs.toMap());

          if (transformConfigs.angle % pi == 0) {
            layer.offset = Offset(
              layer.offset.dx / fitFactor,
              layer.offset.dy / fitFactor,
            );
          }

          /*       switch (transformConfigs.angle) {
            case  pi:
              layer.offset = Offset(
                layer.offset.dx / fitFactor,
                layer.offset.dy / fitFactor,
              );
              break;
            case 180:
              layer.offset = Offset(
                layer.offset.dx / fitFactor,
                layer.offset.dy / fitFactor,
              );
              break;
            de fault:
          }*/

          /*    bool zoomed = _zoomedLayer(
            layer: layer,
            scale: scale,
            scaleX: scaleX,
            oldFullH: oldFullH,
            oldFullW: oldFullW,
            cropRect: res.cropRect,
            isHalfPi: res.isHalfPi,
          ); */
          _flipLayer(
            layer: layer,
            flipX: transformConfigs.flipX,
            flipY: transformConfigs.flipY,
          );
          double angleFactor = transformConfigs.angle % pi;
          var newImgW = angleFactor == 0 || angleFactor == pi / 2
              ? _screenSize.imageWidth
              : _screenSize.imageHeight;
          var newImgH = angleFactor == 0 || angleFactor == pi / 2
              ? _screenSize.imageHeight
              : _screenSize.imageWidth;
          _rotateLayer(
            layer: layer,
            beforeIsFlipX: beforeIsFlipX,
            rotationAngle: transformConfigs.angle,
            rotationScale: transformConfigs.scale,
            newImgW: newImgW,
            newImgH: newImgH,
          );

          updatedLayers.add(layer);
        }

        _stateManager.stateHistory.add(
          EditorStateHistory(
            blur: _stateManager.blurStateHistory,
            layers: updatedLayers,
            filters: _stateManager.filters,
            transformConfigs: transformConfigs,
          ),
        );
        _stateManager.editPosition++;

        setState(() {});
        widget.onUpdateUI?.call();
        /*  var decodedImage = response.image;
        if (!mounted) return;
        var w = decodedImage.width;
        var h = decodedImage.height;

        var widthRatio = w.toDouble() / _screen.width;
        var heightRatio = h.toDouble() / _screenInnerHeight;
        var newPixelRatio = max(heightRatio, widthRatio);

        var newImgW = w / newPixelRatio;
        var newImgH = h / newPixelRatio;
        var scale = (_imageWidth * _pixelRatio) / w;
        var oldFullW = _imageWidth * _pixelRatio;
        var oldFullH = _imageHeight * _pixelRatio;

        var rotationScale = _imageWidth / newImgH;

        double fitFactor = 1;

        bool oldFitWidth = _imageWidth >= _screen.width - 0.1 && _imageWidth <= _screen.width + 0.1;
        bool newFitWidth = newImgW >= _screen.width - 0.1 && newImgW <= _screen.width + 0.1;
        var scaleX = newFitWidth ? oldFullW / w : oldFullH / h;

        if (oldFitWidth != newFitWidth) {
          if (newFitWidth) {
            fitFactor = _imageWidth / newImgW;
          } else {
            fitFactor = _imageHeight / newImgH;
          }
        }

        List<Layer> updatedLayers = [];
        for (var el in _layers) {
          var layer = _copyLayer(el);
          var beforeIsFlipX = layer.flipX;
          switch (res.rotationAngle) {
            case 0:
            case 180:
              layer.offset = Offset(
                layer.offset.dx / fitFactor,
                layer.offset.dy / fitFactor,
              );
              break;
            case 180:
              layer.offset = Offset(
                layer.offset.dx / fitFactor,
                layer.offset.dy / fitFactor,
              );
              break;
            default:
          }
          bool zoomed = _zoomedLayer(
            layer: layer,
            scale: scale,
            scaleX: scaleX,
            oldFullH: oldFullH,
            oldFullW: oldFullW,
            cropRect: res.cropRect,
            isHalfPi: res.isHalfPi,
          );
          _flipLayer(
            layer: layer,
            flipX: res.flipX,
            flipY: res.flipY,
            isHalfPi: res.isHalfPi,
          );
          _rotateLayer(
            layer: layer,
            beforeIsFlipX: beforeIsFlipX,
            newImgW: newImgW,
            newImgH: newImgH,
            rotationAngle: res.rotationAngle,
            rotationRadian: res.rotationRadian,
            rotationScale: zoomed ? 1 : rotationScale,
          );

          updatedLayers.add(layer);
        }

        _addCroppedImg(updatedLayers, EditorImage(byteArray: res.bytes));
        _pixelRatio = max(heightRatio, widthRatio);
        _imageWidth = w / _pixelRatio;
        _imageHeight = h / _pixelRatio; 

        setState(() {});
        widget.onUpdateUI?.call();*/
      }
    });
  }

  /// Opens the filter editor.
  ///
  /// This method allows the user to apply filters to the current image and replaces the image
  /// with the filtered version if a filter is applied.
  ///
  /// The filter editor is opened as a page, and the resulting filtered image is received as a
  /// `Uint8List`. If no filter is applied or the operation is canceled, the original image is retained.
  void openFilterEditor() async {
    if (!mounted) return;
    FilterStateHistory? filterAppliedImage = await _openPage(
      FilterEditor.autoSource(
        key: filterEditor,
        file: _image.file,
        byteArray: _image.byteArray,
        assetPath: _image.assetPath,
        networkUrl: _image.networkUrl,
        initConfigs: FilterEditorInitConfigs(
          theme: _theme,
          configs: widget.configs,
          transformConfigs: _stateManager.transformConfigs,
          onUpdateUI: widget.onUpdateUI,
          layers: activeLayers,
          imageSizeWithLayers: _screenSize.renderedImageSize,
          bodySizeWithLayers: _screenSize.bodySize,
          convertToUint8List: false,
          appliedBlurFactor: _stateManager.blurStateHistory.blur,
          appliedFilters: _stateManager.filters,
        ),
      ),
    );

    if (filterAppliedImage == null) return;

    _stateManager.cleanForwardChanges();

    stateHistory.add(
      EditorStateHistory(
        transformConfigs: _stateManager
            .stateHistory[_stateManager.editPosition].transformConfigs,
        blur: _stateManager.blurStateHistory,
        layers: activeLayers,
        filters: [
          filterAppliedImage,
          ..._stateManager.filters,
        ],
      ),
    );
    _stateManager.editPosition++;

    setState(() {});
    widget.onUpdateUI?.call();
  }

  /// Opens the blur editor as a modal bottom sheet.
  void openBlurEditor() async {
    if (!mounted) return;
    double? blur = await _openPage(
      BlurEditor.autoSource(
        key: blurEditor,
        file: _image.file,
        byteArray: _image.byteArray,
        assetPath: _image.assetPath,
        networkUrl: _image.networkUrl,
        initConfigs: BlurEditorInitConfigs(
          theme: _theme,
          imageSize: Size(_screenSize.imageWidth, _screenSize.imageHeight),
          imageSizeWithLayers: _screenSize.renderedImageSize,
          bodySizeWithLayers: _screenSize.bodySize,
          layers: activeLayers,
          configs: widget.configs,
          transformConfigs: _stateManager.transformConfigs,
          onUpdateUI: widget.onUpdateUI,
          convertToUint8List: false,
          appliedBlurFactor: _stateManager.blurStateHistory.blur,
          appliedFilters: _stateManager.filters,
        ),
      ),
    );

    if (blur == null) return;

    _stateManager.cleanForwardChanges();

    stateHistory.add(
      EditorStateHistory(
        transformConfigs: _stateManager
            .stateHistory[_stateManager.editPosition].transformConfigs,
        blur: BlurStateHistory(blur: blur),
        layers: activeLayers,
        filters: _stateManager.filters,
      ),
    );
    _stateManager.editPosition++;

    setState(() {});
    widget.onUpdateUI?.call();
  }

  /// Opens the emoji editor.
  ///
  /// This method opens the emoji editor as a modal bottom sheet, allowing the user to add emoji
  /// layers to the current image. The selected emoji layer's properties, such as scale and offset,
  /// are adjusted before adding it to the image's layers.
  ///
  /// Keyboard event handlers are temporarily removed while the emoji editor is active and restored
  /// after its closure.
  void openEmojiEditor() async {
    setState(() => _layerInteraction.selectedLayerId = '');
    ServicesBinding.instance.keyboard.removeHandler(_onKeyEvent);
    EmojiLayerData? layer = await showModalBottomSheet(
      context: context,
      backgroundColor: Colors.black,
      builder: (BuildContext context) => EmojiEditor(
        configs: widget.configs,
      ),
    );
    ServicesBinding.instance.keyboard.addHandler(_onKeyEvent);
    if (layer == null || !mounted) return;
    layer.scale = emojiEditorConfigs.initScale;
    layer.offset = newLayerOffsetPosition;

    addLayer(layer);

    setState(() {});
    widget.onUpdateUI?.call();
  }

  /// Opens the sticker editor as a modal bottom sheet.
  void openStickerEditor() async {
    setState(() => _layerInteraction.selectedLayerId = '');
    ServicesBinding.instance.keyboard.removeHandler(_onKeyEvent);
    StickerLayerData? layer = await showModalBottomSheet(
      context: context,
      backgroundColor: Colors.black,
      builder: (BuildContext context) => StickerEditor(
        configs: widget.configs,
      ),
    );
    ServicesBinding.instance.keyboard.addHandler(_onKeyEvent);
    if (layer == null || !mounted) return;
    layer.offset = newLayerOffsetPosition;

    addLayer(layer);

    setState(() {});
    widget.onUpdateUI?.call();
  }

  /// Opens the WhatsApp sticker editor.
  ///
  /// This method removes the keyboard handler, then depending on the design mode specified in the [configs] parameter of the widget, it either opens the WhatsAppStickerPage directly or shows it as a modal bottom sheet.
  ///
  /// If the design mode is set to [ImageEditorDesignModeE.material], the WhatsAppStickerPage is opened directly using [_openPage()]. Otherwise, it is displayed as a modal bottom sheet with specific configurations such as transparent background, black barrier color, and controlled scrolling.
  ///
  /// After the page is opened and a layer is returned, the keyboard handler is added back. If no layer is returned or the widget is not mounted, the method returns early.
  ///
  /// If the returned layer's runtime type is not StickerLayerData, the layer's scale is set to the initial scale specified in [emojiEditorConfigs] of the [configs] parameter. Regardless, the layer's offset is set to the center of the image.
  ///
  /// Finally, the layer is added, the UI is updated, and the widget's [onUpdateUI] callback is called if provided.
  void openWhatsAppStickerEditor() async {
    ServicesBinding.instance.keyboard.removeHandler(_onKeyEvent);

    Layer? layer;
    if (designMode == ImageEditorDesignModeE.material) {
      layer = await _openPage(WhatsAppStickerPage(
        configs: widget.configs,
      ));
    } else {
      layer = await showModalBottomSheet(
        context: context,
        backgroundColor: Colors.transparent,
        barrierColor: Colors.black12,
        showDragHandle: false,
        isScrollControlled: true,
        useSafeArea: true,
        builder: (context) {
          return Padding(
            padding: const EdgeInsets.only(top: 12.0),
            child: ClipRRect(
              borderRadius: const BorderRadius.only(
                topLeft: Radius.circular(16),
                topRight: Radius.circular(16),
              ),
              clipBehavior: Clip.hardEdge,
              child: WhatsAppStickerPage(
                configs: widget.configs,
              ),
            ),
          );
        },
      );
    }

    ServicesBinding.instance.keyboard.addHandler(_onKeyEvent);
    if (layer == null || !mounted) {
      setState(() {});
      return;
    }

    if (layer.runtimeType != StickerLayerData) {
      layer.scale = emojiEditorConfigs.initScale;
    }
    layer.offset = newLayerOffsetPosition;

    addLayer(layer);

    setState(() {});
    widget.onUpdateUI?.call();
  }

  /// Moves a layer in the list to a new position.
  ///
  /// - `oldIndex` is the current index of the layer.
  /// - `newIndex` is the desired index to move the layer to.
  void moveLayerListPosition({
    required int oldIndex,
    required int newIndex,
  }) {
    if (newIndex > oldIndex) {
      var item = activeLayers.removeAt(oldIndex);
      activeLayers.insert(newIndex - 1, item);
    } else {
      var item = activeLayers.removeAt(oldIndex);
      activeLayers.insert(newIndex, item);
    }
    setState(() {});
  }

  /// Undo the last editing action.
  ///
  /// This function allows the user to undo the most recent editing action performed on the image.
  /// It decreases the edit position, and the image is decoded to reflect the previous state.
  void undoAction() {
    if (_stateManager.editPosition > 0) {
      setState(() {
        _stateManager.editPosition--;
        _decodeImage();
      });
      widget.onUpdateUI?.call();
    }
  }

  /// Redo the previously undone editing action.
  ///
  /// This function allows the user to redo an editing action that was previously undone using the
  /// `undoAction` function. It increases the edit position, and the image is decoded to reflect
  /// the next state.
  void redoAction() {
    if (_stateManager.editPosition < stateHistory.length - 1) {
      setState(() {
        _stateManager.editPosition++;
        _decodeImage();
      });
      widget.onUpdateUI?.call();
    }
  }

  /// Complete the editing process and return the edited image.
  ///
  /// This function is called when the user is done editing the image. If no changes have been made
  /// or if the image has no additional layers, it cancels the editing process and closes the editor.
  /// Otherwise, it captures the current state of the image, including any applied changes or layers,
  /// and returns it as a byte array.
  ///
  /// Before returning the edited image, a loading dialog is displayed to indicate that the operation
  /// is in progress.
  void doneEditing() async {
    if (_stateManager.editPosition <= 0 && activeLayers.isEmpty) {
      final allowCompleteWithEmptyEditing =
          widget.allowCompleteWithEmptyEditing;
      if (!allowCompleteWithEmptyEditing) {
        return closeEditor();
      }
    }
    _doneEditing = true;
    LoadingDialog loading = LoadingDialog()
      ..show(
        context,
        i18n: i18n,
        theme: _theme,
        designMode: designMode,
        message: i18n.doneLoadingMsg,
        imageEditorTheme: imageEditorTheme,
      );

    Uint8List bytes = Uint8List.fromList([]);
    try {
      bytes = await _controllers.screenshot.capture(
            pixelRatio: configs.removeTransparentAreas ? null : _pixelRatio,
          ) ??
          bytes;
    } catch (_) {}

    if (configs.removeTransparentAreas) {
      bytes = removeTransparentImgAreas(bytes) ?? bytes;
    }

    await widget.onImageEditingComplete(bytes);

    if (mounted) loading.hide(context);

    widget.onCloseEditor?.call();
  }

  /// Close the image editor.
  ///
  /// This function allows the user to close the image editor without saving any changes or edits.
  /// It navigates back to the previous screen or closes the modal editor.
  void closeEditor() {
    if (_stateManager.editPosition <= 0) {
      if (widget.onCloseEditor == null) {
        Navigator.pop(context);
      } else {
        widget.onCloseEditor!.call();
      }
    } else {
      closeWarning();
    }
  }

  /// Displays a warning dialog before closing the image editor.
  void closeWarning() async {
    _openDialog = true;
    await showAdaptiveDialog(
      context: context,
      builder: (BuildContext context) => Theme(
        data: _theme,
        child: AdaptiveDialog(
          designMode: designMode,
          brightness: _theme.brightness,
          imageEditorTheme: imageEditorTheme,
          title: Text(i18n.various.closeEditorWarningTitle),
          content: Text(i18n.various.closeEditorWarningMessage),
          actions: <AdaptiveDialogAction>[
            AdaptiveDialogAction(
              designMode: designMode,
              onPressed: () => Navigator.pop(context, 'Cancel'),
              child: Text(i18n.various.closeEditorWarningCancelBtn),
            ),
            AdaptiveDialogAction(
              designMode: designMode,
              onPressed: () {
                _stateManager.editPosition = 0;
                Navigator.pop(context, 'OK');
                if (widget.onCloseEditor == null) {
                  Navigator.pop(context);
                } else {
                  widget.onCloseEditor!.call();
                }
              },
              child: Text(i18n.various.closeEditorWarningConfirmBtn),
            ),
          ],
        ),
      ),
    );
    _openDialog = false;
  }

  /// Imports state history and performs necessary recalculations.
  ///
  /// If [ImportStateHistory.configs.recalculateSizeAndPosition] is `true`, it recalculates the position and size of layers.
  /// It adjusts the scale and offset of each layer based on the image size and the editor's dimensions.
  ///
  /// If [ImportStateHistory.configs.mergeMode] is [ImportEditorMergeMode.replace], it replaces the current state history with the imported one.
  /// Otherwise, it merges the imported state history with the current one based on the merge mode.
  ///
  /// After importing, it updates the UI by calling [setState()] and the optional [onUpdateUI] callback.
  void importStateHistory(ImportStateHistory import) {
    /// Recalculate position and size
    if (import.configs.recalculateSizeAndPosition) {
      var imgSize = import.imgSize;
      for (var el in import.stateHistory) {
        for (var layer in el.layers) {
          // Calculate scaling factors for width and height
          double scaleWidth = _screenSize.imageWidth / imgSize.width;
          double scaleHeight = _screenSize.imageHeight / imgSize.height;

          if (scaleWidth == 0 || scaleWidth.isInfinite) scaleWidth = 1;
          if (scaleHeight == 0 || scaleHeight.isInfinite) scaleHeight = 1;

          // Choose the middle value between scaleWidth and scaleHeight
          double scale = (scaleWidth + scaleHeight) / 2;

          // Adjust the scale
          layer.scale *= scale;

          // Adjust the offset
          layer.offset = Offset(
            layer.offset.dx * scaleWidth,
            layer.offset.dy * scaleHeight,
          );
        }
      }
    }

    if (import.configs.mergeMode == ImportEditorMergeMode.replace) {
      _stateManager.editPosition = import.editorPosition + 1;
      _stateManager.stateHistory = [
        EditorStateHistory(
            transformConfigs: _stateManager
                .stateHistory[_stateManager.editPosition].transformConfigs,
            blur: BlurStateHistory(),
            filters: [],
            layers: []),
        ...import.stateHistory
      ];
    } else {
      for (var el in import.stateHistory) {
        if (import.configs.mergeMode == ImportEditorMergeMode.merge) {
          el.layers.insertAll(0, stateHistory.last.layers);
          el.filters.insertAll(0, stateHistory.last.filters);
        }
      }

      stateHistory.addAll(import.stateHistory);
      _stateManager.editPosition = stateHistory.length - 1;
    }

    setState(() {});
    widget.onUpdateUI?.call();
  }

  /// Exports the current state history.
  ///
  /// `configs` specifies the export configurations, such as whether to include filters or layers.
  ///
  /// Returns an [ExportStateHistory] object containing the exported state history, image state history, image size, edit position, and export configurations.
  ExportStateHistory exportStateHistory(
      {ExportEditorConfigs configs = const ExportEditorConfigs()}) {
    return ExportStateHistory(
      _stateManager.stateHistory,
      Size(_screenSize.imageWidth, _screenSize.imageHeight),
      _stateManager.editPosition,
      configs: configs,
    );
  }

  @override
  Widget build(BuildContext context) {
    _theme = configs.theme ??
        ThemeData(
          useMaterial3: true,
          colorScheme: ColorScheme.fromSeed(
            seedColor: Colors.blue.shade800,
            brightness: Brightness.dark,
          ),
        );
    if (_imageNeedDecode) _decodeImage();
    return Constants(
      child: OrientationBuilder(builder: (context, orientation) {
        if (_deviceOrientation != orientation.index) {
          _deviceOrientation = orientation.index;
        }
        return PopScope(
          canPop: _stateManager.editPosition <= 0 || _doneEditing,
          onPopInvoked: (didPop) {
            if (_stateManager.editPosition > 0 && !_doneEditing) {
              closeWarning();
            }
          },
          child: LayoutBuilder(builder: (context, constraints) {
            // Check if screensize changed to recalculate image size
            if (_screenSize.lastScreenSize.width != constraints.maxWidth ||
                _screenSize.lastScreenSize.height != constraints.maxHeight) {
              _screenSize.screenSizeDebouncer(() {
                _decodeImage();
              });
              _screenSize.lastScreenSize = Size(
                constraints.maxWidth,
                constraints.maxHeight,
              );
            }
            return AnnotatedRegion<SystemUiOverlayStyle>(
              value: imageEditorTheme.uiOverlayStyle,
              child: Theme(
                data: _theme,
                child: SafeArea(
                  child: Scaffold(
                    backgroundColor: imageEditorTheme.background,
                    resizeToAvoidBottomInset: false,
                    appBar: _buildAppBar(),
                    body: _buildBody(),
                    bottomNavigationBar: _buildBottomNavBar(),
                  ),
                ),
              ),
            );
          }),
        );
      }),
    );
  }

  PreferredSizeWidget? _buildAppBar() {
    return _selectedLayerIndex >= 0
        ? null
        : customWidgets.appBar ??
            (imageEditorTheme.editorMode == ThemeEditorMode.simple
                ? AppBar(
                    automaticallyImplyLeading: false,
                    foregroundColor: imageEditorTheme.appBarForegroundColor,
                    backgroundColor: imageEditorTheme.appBarBackgroundColor,
                    actions: [
                      IconButton(
                        tooltip: i18n.cancel,
                        padding: const EdgeInsets.symmetric(horizontal: 8),
                        icon: Icon(icons.closeEditor),
                        onPressed: closeEditor,
                      ),
                      const Spacer(),
                      IconButton(
                        key: const ValueKey('TextEditorMainUndoButton'),
                        tooltip: i18n.undo,
                        padding: const EdgeInsets.symmetric(horizontal: 8),
                        icon: Icon(
                          icons.undoAction,
                          color: _stateManager.editPosition > 0
                              ? imageEditorTheme.appBarForegroundColor
                              : imageEditorTheme.appBarForegroundColor
                                  .withAlpha(80),
                        ),
                        onPressed: undoAction,
                      ),
                      IconButton(
                        key: const ValueKey('TextEditorMainRedoButton'),
                        tooltip: i18n.redo,
                        padding: const EdgeInsets.symmetric(horizontal: 8),
                        icon: Icon(
                          icons.redoAction,
                          color: _stateManager.editPosition <
                                  stateHistory.length - 1
                              ? imageEditorTheme.appBarForegroundColor
                              : imageEditorTheme.appBarForegroundColor
                                  .withAlpha(80),
                        ),
                        onPressed: redoAction,
                      ),
                      IconButton(
                        key: const ValueKey('TextEditorMainDoneButton'),
                        tooltip: i18n.done,
                        padding: const EdgeInsets.symmetric(horizontal: 8),
                        icon: Icon(icons.doneIcon),
                        iconSize: 28,
                        onPressed: doneEditing,
                      ),
                    ],
                  )
                : null);
  }

  Widget _buildBody() {
    var editorImage = _buildImageWithFilter();

    return LayoutBuilder(builder: (context, constraints) {
      _screenSize.bodySize = constraints.biggest;
      return Listener(
        onPointerSignal: isDesktop && _activeLayer != null
            ? (event) {
                if (_activeLayer == null) return;
                _desktopInteractionManager.mouseScroll(
                  event,
                  activeLayer: _activeLayer!,
                  selectedLayerIndex: _selectedLayerIndex,
                );
              }
            : null,
        child: GestureDetector(
          behavior: HitTestBehavior.translucent,
          onTap: () {
            if (_layerInteraction.selectedLayerId.isNotEmpty) {
              _layerInteraction.selectedLayerId = '';
              setState(() {});
            }
          },
          onScaleStart: _onScaleStart,
          onScaleUpdate: _onScaleUpdate,
          onScaleEnd: _onScaleEnd,
          child: Stack(
            alignment: Alignment.center,
            fit: StackFit.expand,
            clipBehavior: Clip.none,
            children: [
              Transform.scale(
                transformHitTests: false,
                scale: 1 /
                    constraints.maxHeight *
                    (constraints.maxHeight -
                        _whatsAppHelper.filterShowHelper * 2),
                child: Stack(
                  alignment: Alignment.center,
                  fit: StackFit.expand,
                  clipBehavior: Clip.none,
                  children: [
                    Center(
                      child: SizedBox(
                        height: _screenSize.imageHeight,
                        width: _screenSize.imageWidth,
                        child: StreamBuilder<bool>(
                            stream: _controllers.mouseMoveStream.stream,
                            initialData: false,
                            builder: (context, snapshot) {
                              return MouseRegion(
                                hitTestBehavior: HitTestBehavior.translucent,
                                cursor: snapshot.data != true
                                    ? SystemMouseCursors.basic
                                    : imageEditorTheme
                                        .layerInteraction.hoverCursor,
                                onHover: isDesktop
                                    ? (event) {
                                        var hasHit = activeLayers.indexWhere(
                                                (element) =>
                                                    element
                                                        is PaintingLayerData &&
                                                    element.item.hit) >=
                                            0;
                                        if (hasHit != snapshot.data) {
                                          _controllers.mouseMoveStream
                                              .add(hasHit);
                                        }
                                      }
                                    : null,
                                child: Screenshot(
                                  controller: _controllers.screenshot,
                                  child: Stack(
                                    alignment: Alignment.center,
                                    clipBehavior: Clip.none,
                                    children: [
                                      Hero(
                                        tag: !_inited ? '--' : heroTag,
                                        createRectTween: (begin, end) =>
                                            RectTween(begin: begin, end: end),
                                        child: Offstage(
                                          offstage: !_inited,
                                          child: editorImage,
                                        ),
                                      ),
                                      if (_selectedLayerIndex < 0)
                                        _buildLayers(),
                                    ],
                                  ),
                                ),
                              );
                            }),
                      ),
                    ),
                    // show same image solong decoding that screenshot is ready
                    if (!_inited) editorImage,
                    if (_selectedLayerIndex >= 0) _buildLayers(),
                    _buildHelperLines(),
                    if (_selectedLayerIndex >= 0) _buildRemoveIcon(),
                  ],
                ),
              ),
              if (imageEditorTheme.editorMode == ThemeEditorMode.whatsapp &&
                  _selectedLayerIndex < 0)
                ..._buildWhatsAppWidgets()
            ],
          ),
        ),
      );
    });
  }

  List<Widget> _buildWhatsAppWidgets() {
    double opacity =
        max(0, min(1, 1 - 1 / 120 * _whatsAppHelper.filterShowHelper));
    return [
      WhatsAppAppBar(
        configs: widget.configs,
        onClose: closeEditor,
        onTapCropRotateEditor: openCropEditor,
        onTapStickerEditor: openWhatsAppStickerEditor,
        onTapPaintEditor: openPaintingEditor,
        onTapTextEditor: openTextEditor,
        onTapUndo: undoAction,
        canUndo: canUndo,
        openEditor: _isEditorOpen,
      ),
      if (designMode == ImageEditorDesignModeE.material)
        WhatsAppFilterBtn(
          configs: widget.configs,
          opacity: opacity,
        ),
      if (customWidgets.whatsAppBottomWidget != null)
        Positioned(
          bottom: 0,
          left: 0,
          right: 0,
          child: Opacity(
            opacity: opacity,
            child: customWidgets.whatsAppBottomWidget!,
          ),
        ),
      Positioned(
        left: 0,
        right: 0,
        bottom: -120 + _whatsAppHelper.filterShowHelper,
        child: Opacity(
          opacity: max(0, min(1, 1 / 120 * _whatsAppHelper.filterShowHelper)),
          child: Container(
            margin: const EdgeInsets.only(top: 7),
            color: imageEditorTheme.filterEditor.whatsAppBottomBarColor,
            child: FilterEditorItemList(
              itemScaleFactor:
                  max(0, min(1, 1 / 120 * _whatsAppHelper.filterShowHelper)),
              byteArray: widget.byteArray,
              file: widget.file,
              assetPath: widget.assetPath,
              networkUrl: widget.networkUrl,
              blurFactor: _stateManager.blurStateHistory.blur,
              activeFilters: _stateManager.filters,
              configs: widget.configs,
              selectedFilter: _stateManager.filters.isNotEmpty
                  ? _stateManager.filters.first.filter
                  : PresetFilters.none,
              onSelectFilter: (filter) {
                _stateManager.cleanForwardChanges();

                stateHistory.add(
                  EditorStateHistory(
                    transformConfigs: _stateManager
                        .stateHistory[_stateManager.editPosition]
                        .transformConfigs,
                    blur: _stateManager.blurStateHistory,
                    layers: activeLayers,
                    filters: [
                      FilterStateHistory(
                        filter: filter,
                        opacity: 1,
                      ),
                    ],
                  ),
                );
                _stateManager.editPosition++;

                setState(() {});
                widget.onUpdateUI?.call();
              },
            ),
          ),
        ),
      ),
    ];
  }

  Widget? _buildBottomNavBar() {
    var bottomTextStyle = const TextStyle(fontSize: 10.0, color: Colors.white);
    double bottomIconSize = 22.0;

    return _selectedLayerIndex >= 0
        ? null
        : customWidgets.bottomNavigationBar ??
            (imageEditorTheme.editorMode == ThemeEditorMode.simple
                ? Theme(
                    data: _theme,
                    child: Scrollbar(
                      controller: _controllers.bottomBarScroll,
                      scrollbarOrientation: ScrollbarOrientation.top,
                      thickness: isDesktop ? null : 0,
                      child: BottomAppBar(
                        height: _screenSize.bottomBarHeight,
                        color: imageEditorTheme.bottomBarBackgroundColor,
                        padding: EdgeInsets.zero,
                        child: Center(
                          child: SingleChildScrollView(
                            controller: _controllers.bottomBarScroll,
                            scrollDirection: Axis.horizontal,
                            child: ConstrainedBox(
                              constraints: BoxConstraints(
                                minWidth: min(_screenSize.screen.width, 600),
                                maxWidth: 600,
                              ),
                              child: Padding(
                                padding: const EdgeInsets.symmetric(
                                    horizontal: 12.0),
                                child: Row(
                                  mainAxisAlignment:
                                      MainAxisAlignment.spaceBetween,
                                  mainAxisSize: MainAxisSize.min,
                                  children: <Widget>[
                                    if (paintEditorConfigs.enabled)
                                      FlatIconTextButton(
                                        key: const ValueKey(
                                            'open-painting-editor-btn'),
                                        label: Text(
                                            i18n.paintEditor
                                                .bottomNavigationBarText,
                                            style: bottomTextStyle),
                                        icon: Icon(
                                          icons.paintingEditor.bottomNavBar,
                                          size: bottomIconSize,
                                          color: Colors.white,
                                        ),
                                        onPressed: openPaintingEditor,
                                      ),
                                    if (textEditorConfigs.enabled)
                                      FlatIconTextButton(
                                        key: const ValueKey(
                                            'open-text-editor-btn'),
                                        label: Text(
                                            i18n.textEditor
                                                .bottomNavigationBarText,
                                            style: bottomTextStyle),
                                        icon: Icon(
                                          icons.textEditor.bottomNavBar,
                                          size: bottomIconSize,
                                          color: Colors.white,
                                        ),
                                        onPressed: openTextEditor,
                                      ),
                                    if (cropRotateEditorConfigs.enabled)
                                      FlatIconTextButton(
                                        key: const ValueKey(
                                            'open-crop-rotate-editor-btn'),
                                        label: Text(
                                            i18n.cropRotateEditor
                                                .bottomNavigationBarText,
                                            style: bottomTextStyle),
                                        icon: Icon(
                                          icons.cropRotateEditor.bottomNavBar,
                                          size: bottomIconSize,
                                          color: Colors.white,
                                        ),
                                        onPressed: openCropEditor,
                                      ),
                                    if (filterEditorConfigs.enabled)
                                      FlatIconTextButton(
                                        key: const ValueKey(
                                            'open-filter-editor-btn'),
                                        label: Text(
                                            i18n.filterEditor
                                                .bottomNavigationBarText,
                                            style: bottomTextStyle),
                                        icon: Icon(
                                          icons.filterEditor.bottomNavBar,
                                          size: bottomIconSize,
                                          color: Colors.white,
                                        ),
                                        onPressed: openFilterEditor,
                                      ),
                                    if (blurEditorConfigs.enabled)
                                      FlatIconTextButton(
                                        key: const ValueKey(
                                            'open-blur-editor-btn'),
                                        label: Text(
                                            i18n.blurEditor
                                                .bottomNavigationBarText,
                                            style: bottomTextStyle),
                                        icon: Icon(
                                          icons.blurEditor.bottomNavBar,
                                          size: bottomIconSize,
                                          color: Colors.white,
                                        ),
                                        onPressed: openBlurEditor,
                                      ),
                                    if (emojiEditorConfigs.enabled)
                                      FlatIconTextButton(
                                        key: const ValueKey(
                                            'open-emoji-editor-btn'),
                                        label: Text(
                                            i18n.emojiEditor
                                                .bottomNavigationBarText,
                                            style: bottomTextStyle),
                                        icon: Icon(
                                          icons.emojiEditor.bottomNavBar,
                                          size: bottomIconSize,
                                          color: Colors.white,
                                        ),
                                        onPressed: openEmojiEditor,
                                      ),
                                    if (stickerEditorConfigs?.enabled == true)
                                      FlatIconTextButton(
                                        key: const ValueKey(
                                            'open-sticker-editor-btn'),
                                        label: Text(
                                            i18n.stickerEditor
                                                .bottomNavigationBarText,
                                            style: bottomTextStyle),
                                        icon: Icon(
                                          icons.stickerEditor.bottomNavBar,
                                          size: bottomIconSize,
                                          color: Colors.white,
                                        ),
                                        onPressed: openStickerEditor,
                                      ),
                                  ],
                                ),
                              ),
                            ),
                          ),
                        ),
                      ),
                    ),
                  )
                : null);
  }

  Widget _buildLayers() {
    int loopHelper = 0;
    return IgnorePointer(
      ignoring: _selectedLayerIndex >= 0,
      child: DeferredPointerHandler(
        child: Stack(
          children: activeLayers.map((layerItem) {
            var i = loopHelper;
            loopHelper++;

            return LayerWidget(
              key: ValueKey('${layerItem.id}-$i'),
              configs: configs,
              padding: _selectedLayerIndex < 0
                  ? EdgeInsets.zero
                  : _screenSize.screenPaddingHelper,
              layerData: layerItem,
              enableHitDetection: _layerInteraction.enabledHitDetection,
              freeStyleHighPerformanceScaling:
                  _layerInteraction.freeStyleHighPerformanceScaling,
              freeStyleHighPerformanceMoving:
                  _layerInteraction.freeStyleHighPerformanceMoving,
              selected: _layerInteraction.selectedLayerId == layerItem.id,
              isInteractive: !_isEditorOpen,
              onEditTap: () {
                if (layerItem is TextLayerData) {
                  _onTextLayerTap(layerItem);
                }
              },
              onTap: (layer) async {
                if (_layerInteraction.layersAreSelectable(configs)) {
                  _layerInteraction.selectedLayerId =
                      layer.id == _layerInteraction.selectedLayerId
                          ? ''
                          : layer.id;
                } else if (layer is TextLayerData) {
                  _onTextLayerTap(layer);
                }
              },
              onTapUp: () {
                setState(() {
                  if (_layerInteraction.hoverRemoveBtn) {
                    removeLayer(_selectedLayerIndex);
                  }
                  _selectedLayerIndex = -1;
                });
                widget.onUpdateUI?.call();
              },
              onTapDown: () {
                _selectedLayerIndex = i;
              },
              onScaleRotateDown: (details, layerOriginalSize) {
                _selectedLayerIndex = i;
                _layerInteraction.rotateScaleLayerSizeHelper =
                    layerOriginalSize;
                _layerInteraction.rotateScaleLayerScaleHelper = layerItem.scale;
              },
              onScaleRotateUp: (details) {
                _layerInteraction.rotateScaleLayerSizeHelper = null;
                _layerInteraction.rotateScaleLayerScaleHelper = null;
                setState(() {
                  _selectedLayerIndex = -1;
                });
                widget.onUpdateUI?.call();
              },
              onRemoveTap: () {
                setState(() {
                  removeLayer(
                      activeLayers
                          .indexWhere((element) => element.id == layerItem.id),
                      layer: layerItem);
                });
                widget.onUpdateUI?.call();
              },
            );
          }).toList(),
        ),
      ),
    );
  }

  Widget _buildHelperLines() {
    double screenH = _screenSize.screen.height;
    double screenW = _screenSize.screen.width;
    double lineH = 1.25;
    int duration = 100;
    if (!_layerInteraction.showHelperLines) return const SizedBox.shrink();
    return Stack(
      children: [
        if (helperLines.showVerticalLine)
          Align(
            alignment: Alignment.center,
            child: AnimatedContainer(
              duration: Duration(milliseconds: duration),
              width: _layerInteraction.showVerticalHelperLine ? lineH : 0,
              height: screenH,
              color: imageEditorTheme.helperLine.verticalColor,
            ),
          ),
        if (helperLines.showHorizontalLine)
          Align(
            alignment: Alignment.center,
            child: AnimatedContainer(
              duration: Duration(milliseconds: duration),
              width: screenW,
              height: _layerInteraction.showHorizontalHelperLine ? lineH : 0,
              color: imageEditorTheme.helperLine.horizontalColor,
            ),
          ),
        if (helperLines.showRotateLine)
          Positioned(
            left: _layerInteraction.rotationHelperLineX,
            top: _layerInteraction.rotationHelperLineY,
            child: FractionalTranslation(
              translation: const Offset(-0.5, -0.5),
              child: Transform.rotate(
                angle: _layerInteraction.rotationHelperLineDeg,
                child: AnimatedContainer(
                  duration: Duration(milliseconds: duration),
                  width: _layerInteraction.showRotationHelperLine ? lineH : 0,
                  height: screenH * 2,
                  color: imageEditorTheme.helperLine.rotateColor,
                ),
              ),
            ),
          ),
      ],
    );
  }

  Widget _buildRemoveIcon() {
    return customWidgets.removeLayer ??
        Positioned(
          top: 0,
          left: 0,
          child: SafeArea(
            bottom: false,
            child: Container(
              height: kToolbarHeight,
              width: kToolbarHeight,
              decoration: BoxDecoration(
                color: _layerInteraction.hoverRemoveBtn
                    ? Colors.red
                    : (imageEditorTheme.editorMode == ThemeEditorMode.simple
                        ? Colors.grey.shade800
                        : Colors.black12),
                borderRadius:
                    const BorderRadius.only(bottomRight: Radius.circular(100)),
              ),
              padding: const EdgeInsets.only(right: 12, bottom: 7),
              child: Center(
                child: Icon(
                  icons.removeElementZone,
                  size: 28,
                ),
              ),
            ),
          ),
        );
  }

  Widget _buildImageWithFilter() {
    return LayoutBuilder(builder: (context, constraints) {
      _screenSize.renderedImageSize = constraints.biggest;
      return TransformedContentGenerator(
        configs: _stateManager.transformConfigs,
        child: ImageWithMultipleFilters(
          width: _screenSize.imageWidth,
          height: _screenSize.imageHeight,
          designMode: designMode,
          image: _image,
          filters: _stateManager.filters,
          blurFactor: _stateManager.blurStateHistory.blur,
        ),
      );
    });
  }
}<|MERGE_RESOLUTION|>--- conflicted
+++ resolved
@@ -407,17 +407,15 @@
   bool get canRedo =>
       _stateManager.editPosition < _stateManager.stateHistory.length - 1;
 
-<<<<<<< HEAD
   /// Get the current image being edited from the change list.
   late EditorImage _image;
-=======
+
   Offset get newLayerOffsetPosition =>
       layerInteraction.newLayerOffsetPosition ??
       Offset(
         _screenSize.imageWidth / 2,
         _screenSize.imageHeight / 2,
       );
->>>>>>> e1d05e40
 
   @override
   void initState() {
@@ -1011,33 +1009,6 @@
       file: _image.file,
       networkUrl: _image.networkUrl,
     );
-<<<<<<< HEAD
-=======
-    Uint8List? bytesWithLayers;
-    if (activeLayers.isNotEmpty ||
-        _stateManager.filters.isNotEmpty ||
-        _stateManager.blurStateHistory.blur != 0) {
-      _activeCrop = true;
-      LoadingDialog loading = LoadingDialog()
-        ..show(
-          context,
-          theme: _theme,
-          imageEditorTheme: imageEditorTheme,
-          designMode: designMode,
-          i18n: i18n,
-          message: i18n.cropRotateEditor.prepareImageDialogMsg,
-        );
-      setState(() {
-        _layerInteraction.selectedLayerId = '';
-      });
-      bytesWithLayers = await _controllers.screenshot.capture(
-        pixelRatio: _pixelRatio,
-      );
-      if (mounted) await loading.hide(context);
-    }
-    _activeCrop = false;
-    if (!mounted) return;
->>>>>>> e1d05e40
 
     _openPage<TransformConfigs?>(
       CropRotateEditor.autoSource(
