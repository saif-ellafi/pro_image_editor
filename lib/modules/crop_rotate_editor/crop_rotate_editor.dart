--- conflicted
+++ resolved
@@ -6,30 +6,21 @@
 import 'package:flutter/gestures.dart';
 import 'package:flutter/material.dart' hide Image;
 import 'package:flutter/services.dart';
-<<<<<<< HEAD
-import 'package:pro_image_editor/modules/crop_rotate_editor/widgets/crop_aspect_ratio_options.dart';
-import 'package:pro_image_editor/widgets/pro_image_editor_desktop_mode.dart';
-=======
+import 'package:pro_image_editor/models/aspect_ratio_item.dart';
 import 'package:pro_image_editor/designs/whatsapp/whatsapp_crop_rotate_toolbar.dart';
 import 'package:pro_image_editor/models/editor_configs/pro_image_editor_configs.dart';
 import 'package:pro_image_editor/models/theme/theme.dart';
->>>>>>> afd1424c
 
 import '../../models/crop_rotate_editor_response.dart';
 import '../../models/editor_image.dart';
-<<<<<<< HEAD
-import '../../models/theme/theme.dart';
-import '../../models/i18n/i18n.dart';
-import '../../models/icons/icons.dart';
-import '../../utils/debounce.dart';
-=======
->>>>>>> afd1424c
 import '../../widgets/auto_image.dart';
 import '../../widgets/platform_popup_menu.dart';
+import '../../widgets/pro_image_editor_desktop_mode.dart';
 import 'utils/crop_aspect_ratios.dart';
 import '../../utils/design_mode.dart';
 import '../../widgets/loading_dialog.dart';
 import 'utils/crop_corner_painter.dart';
+import 'widgets/crop_aspect_ratio_options.dart';
 
 /// The `CropRotateEditor` widget is used for cropping and rotating images.
 /// It provides various constructors for loading images from different sources and allows users to crop and rotate the image.
@@ -56,41 +47,17 @@
   /// The theme configuration for the editor.
   final ThemeData theme;
 
-<<<<<<< HEAD
-  /// The design mode of the editor.
-  final ImageEditorDesignModeE designMode;
-
-  /// The theme configuration specific to the image editor.
-  final ImageEditorTheme imageEditorTheme;
-
-  /// Configuration settings for the CropRotateEditor.
-  ///
-  /// This parameter allows you to customize the behavior and appearance of the CropRotateEditor.
-  final CropRotateEditorConfigs configs;
-=======
   /// The image data with layers (if any) for editing.
   final Uint8List? bytesWithLayers;
 
   /// The image editor configs
   final ProImageEditorConfigs configs;
->>>>>>> afd1424c
 
   /// The size of the image to be edited.
   final Size imageSize;
 
-<<<<<<< HEAD
-  /// A unique hero tag for the image.
-  final String heroTag;
-
-// TODO: write doc
-  final Widget? layersWidget;
-
-=======
->>>>>>> afd1424c
   /// A callback function that can be used to update the UI from custom widgets.
   final Function? onUpdateUI;
-
-  final Uint8List? bytesWithLayers;
 
   /// Private constructor for creating a `CropRotateEditor` widget.
   const CropRotateEditor._({
@@ -103,13 +70,9 @@
     required this.theme,
     required this.imageSize,
     required this.configs,
-    this.layersWidget,
     this.bytesWithLayers,
   }) : assert(
-          byteArray != null ||
-              file != null ||
-              networkUrl != null ||
-              assetPath != null,
+          byteArray != null || file != null || networkUrl != null || assetPath != null,
           'At least one of bytes, file, networkUrl, or assetPath must not be null.',
         );
 
@@ -121,15 +84,7 @@
   /// - `byteArray`: A Uint8List representing the image data in memory.
   /// - `key`: An optional Key to uniquely identify this widget in the widget tree.
   /// - `theme`: A ThemeData object that defines the visual styling of the CropRotateEditor widget (required).
-<<<<<<< HEAD
-  /// - `i18n`: An I18n object for localization and internationalization (required).
-  /// - `customWidgets`: A CustomWidgets object for customizing the widgets used in the editor (required).
-  /// - `icons`: An ImageEditorIcons object for customizing the icons used in the editor (required).
-  /// - `designMode`: An ImageEditorDesignMode enum to specify the design mode (material or custom) of the ImageEditor (required).
-  /// - `imageEditorTheme`: An ImageEditorTheme object for customizing the overall theme of the editor (required).
-=======
   /// - `bytesWithLayers`: An optional Uint8List representing the image data with layers.
->>>>>>> afd1424c
   /// - `imageSize`: The size of the image to be edited (required).
   /// - `configs`: The image editor configs.
   /// - `onUpdateUI`:  A callback function that can be used to update the UI from custom widgets.
@@ -152,13 +107,7 @@
     Key? key,
     required ThemeData theme,
     required Size imageSize,
-<<<<<<< HEAD
-    required String heroTag,
-    CropRotateEditorConfigs configs = const CropRotateEditorConfigs(),
-    Widget? layersWidget,
-=======
     ProImageEditorConfigs configs = const ProImageEditorConfigs(),
->>>>>>> afd1424c
     Uint8List? bytesWithLayers,
     Function? onUpdateUI,
   }) {
@@ -166,16 +115,7 @@
       key: key,
       byteArray: byteArray,
       theme: theme,
-<<<<<<< HEAD
-      i18n: i18n,
-      customWidgets: customWidgets,
-      icons: icons,
-      designMode: designMode,
-      imageEditorTheme: imageEditorTheme,
-      layersWidget: layersWidget,
-=======
       bytesWithLayers: bytesWithLayers,
->>>>>>> afd1424c
       imageSize: imageSize,
       configs: configs,
       onUpdateUI: onUpdateUI,
@@ -214,13 +154,7 @@
     Key? key,
     required ThemeData theme,
     required Size imageSize,
-<<<<<<< HEAD
-    required String heroTag,
-    CropRotateEditorConfigs configs = const CropRotateEditorConfigs(),
-    Widget? layersWidget,
-=======
     ProImageEditorConfigs configs = const ProImageEditorConfigs(),
->>>>>>> afd1424c
     Uint8List? bytesWithLayers,
     Function? onUpdateUI,
   }) {
@@ -228,15 +162,6 @@
       key: key,
       file: file,
       theme: theme,
-<<<<<<< HEAD
-      i18n: i18n,
-      customWidgets: customWidgets,
-      icons: icons,
-      designMode: designMode,
-      imageEditorTheme: imageEditorTheme,
-      layersWidget: layersWidget,
-=======
->>>>>>> afd1424c
       bytesWithLayers: bytesWithLayers,
       onUpdateUI: onUpdateUI,
       imageSize: imageSize,
@@ -275,13 +200,7 @@
     Key? key,
     required ThemeData theme,
     required Size imageSize,
-<<<<<<< HEAD
-    required String heroTag,
-    CropRotateEditorConfigs configs = const CropRotateEditorConfigs(),
-    Widget? layersWidget,
-=======
     ProImageEditorConfigs configs = const ProImageEditorConfigs(),
->>>>>>> afd1424c
     Uint8List? bytesWithLayers,
     Function? onUpdateUI,
   }) {
@@ -289,16 +208,7 @@
       key: key,
       assetPath: assetPath,
       theme: theme,
-<<<<<<< HEAD
-      i18n: i18n,
-      customWidgets: customWidgets,
-      icons: icons,
-      designMode: designMode,
-      imageEditorTheme: imageEditorTheme,
-      layersWidget: layersWidget,
-=======
       bytesWithLayers: bytesWithLayers,
->>>>>>> afd1424c
       imageSize: imageSize,
       configs: configs,
       onUpdateUI: onUpdateUI,
@@ -332,13 +242,7 @@
     Key? key,
     required ThemeData theme,
     required Size imageSize,
-<<<<<<< HEAD
-    required String heroTag,
-    CropRotateEditorConfigs configs = const CropRotateEditorConfigs(),
-    Widget? layersWidget,
-=======
     ProImageEditorConfigs configs = const ProImageEditorConfigs(),
->>>>>>> afd1424c
     Uint8List? bytesWithLayers,
     Function? onUpdateUI,
   }) {
@@ -346,16 +250,7 @@
       key: key,
       networkUrl: networkUrl,
       theme: theme,
-<<<<<<< HEAD
-      i18n: i18n,
-      customWidgets: customWidgets,
-      icons: icons,
-      designMode: designMode,
-      imageEditorTheme: imageEditorTheme,
-      layersWidget: layersWidget,
-=======
       bytesWithLayers: bytesWithLayers,
->>>>>>> afd1424c
       imageSize: imageSize,
       configs: configs,
       onUpdateUI: onUpdateUI,
@@ -391,13 +286,7 @@
     Key? key,
     required ThemeData theme,
     required Size imageSize,
-<<<<<<< HEAD
-    required String heroTag,
-    CropRotateEditorConfigs configs = const CropRotateEditorConfigs(),
-    Widget? layersWidget,
-=======
     ProImageEditorConfigs configs = const ProImageEditorConfigs(),
->>>>>>> afd1424c
     Uint8List? bytesWithLayers,
     Function? onUpdateUI,
     Uint8List? byteArray,
@@ -410,16 +299,7 @@
         byteArray,
         key: key,
         theme: theme,
-<<<<<<< HEAD
-        i18n: i18n,
-        customWidgets: customWidgets,
-        icons: icons,
-        designMode: designMode,
-        imageEditorTheme: imageEditorTheme,
-        layersWidget: layersWidget,
-=======
         bytesWithLayers: bytesWithLayers,
->>>>>>> afd1424c
         imageSize: imageSize,
         configs: configs,
         onUpdateUI: onUpdateUI,
@@ -429,16 +309,7 @@
         file,
         key: key,
         theme: theme,
-<<<<<<< HEAD
-        i18n: i18n,
-        customWidgets: customWidgets,
-        icons: icons,
-        designMode: designMode,
-        imageEditorTheme: imageEditorTheme,
-        layersWidget: layersWidget,
-=======
         bytesWithLayers: bytesWithLayers,
->>>>>>> afd1424c
         imageSize: imageSize,
         configs: configs,
         onUpdateUI: onUpdateUI,
@@ -448,16 +319,7 @@
         networkUrl,
         key: key,
         theme: theme,
-<<<<<<< HEAD
-        i18n: i18n,
-        customWidgets: customWidgets,
-        icons: icons,
-        designMode: designMode,
-        imageEditorTheme: imageEditorTheme,
-        layersWidget: layersWidget,
-=======
         bytesWithLayers: bytesWithLayers,
->>>>>>> afd1424c
         imageSize: imageSize,
         configs: configs,
         onUpdateUI: onUpdateUI,
@@ -467,23 +329,13 @@
         assetPath,
         key: key,
         theme: theme,
-<<<<<<< HEAD
-        i18n: i18n,
-        customWidgets: customWidgets,
-        icons: icons,
-        designMode: designMode,
-        imageEditorTheme: imageEditorTheme,
-        layersWidget: layersWidget,
-=======
         bytesWithLayers: bytesWithLayers,
->>>>>>> afd1424c
         imageSize: imageSize,
         configs: configs,
         onUpdateUI: onUpdateUI,
       );
     } else {
-      throw ArgumentError(
-          "Either 'byteArray', 'file', 'networkUrl' or 'assetPath' must be provided.");
+      throw ArgumentError("Either 'byteArray', 'file', 'networkUrl' or 'assetPath' must be provided.");
     }
   }
 
@@ -495,8 +347,7 @@
 ///
 /// This class handles the state and UI for an image editor
 /// that supports cropping, rotating, and aspect ratio adjustments.
-class CropRotateEditorState extends State<CropRotateEditor>
-    with TickerProviderStateMixin {
+class CropRotateEditorState extends State<CropRotateEditor> with TickerProviderStateMixin {
   late AnimationController _rotateCtrl;
   late AnimationController _scaleCtrl;
 
@@ -533,12 +384,10 @@
 
   /// Initializes the editor with default settings.
   void _initializeEditor() {
-    _rotateCtrl = AnimationController(
-        duration: const Duration(milliseconds: 150), vsync: this);
+    _rotateCtrl = AnimationController(duration: const Duration(milliseconds: 150), vsync: this);
     _rotateAnimation = Tween<double>(begin: 0, end: 0).animate(_rotateCtrl);
 
-    _scaleCtrl = AnimationController(
-        duration: const Duration(milliseconds: 150), vsync: this);
+    _scaleCtrl = AnimationController(duration: const Duration(milliseconds: 150), vsync: this);
     _scaleAnimation = Tween<double>(begin: 1, end: 1).animate(_scaleCtrl);
 
     _image = EditorImage(
@@ -547,12 +396,7 @@
       file: widget.file,
       networkUrl: widget.networkUrl,
     );
-<<<<<<< HEAD
-    _aspectRatio = widget.configs.initAspectRatio ?? CropAspectRatios.custom;
-=======
-    _aspectRatio = widget.configs.cropRotateEditorConfigs.initAspectRatio;
-    _cropLayerPainter = const EditorCropLayerPainter();
->>>>>>> afd1424c
+    _aspectRatio = widget.configs.cropRotateEditorConfigs.initAspectRatio ?? CropAspectRatios.custom;
 
     WidgetsBinding.instance.addPostFrameCallback((_) {
       _calcCropRect();
@@ -584,14 +428,10 @@
   double get _imgWidth => widget.imageSize.width;
   double get _imgHeight => widget.imageSize.height;
 
-<<<<<<< HEAD
-  double get _renderedImgWidth =>
-      min(_renderedImgConstraints.maxWidth, _imgWidth);
-  double get _renderedImgHeight =>
-      min(_renderedImgConstraints.maxHeight, _imgHeight);
-
-  bool get _imageSticksToScreenWidth =>
-      _imgWidth >= _contentConstraints.maxWidth;
+  double get _renderedImgWidth => min(_renderedImgConstraints.maxWidth, _imgWidth);
+  double get _renderedImgHeight => min(_renderedImgConstraints.maxHeight, _imgHeight);
+
+  bool get _imageSticksToScreenWidth => _imgWidth >= _contentConstraints.maxWidth;
   bool get _rotated90deg => _rotationCount % 2 != 0;
   Size get _imgSize => Size(
         _rotated90deg ? _imgHeight : _imgWidth,
@@ -601,12 +441,13 @@
         _rotated90deg ? _renderedImgHeight : _renderedImgWidth,
         _rotated90deg ? _renderedImgWidth : _renderedImgHeight,
       );
-=======
-  /// Returns a list of predefined aspect ratios.
   List<AspectRatioItem> get _aspectRatios {
     return widget.configs.cropRotateEditorConfigs.aspectRatios;
   }
->>>>>>> afd1424c
+
+  void reset() {
+    // TODO: write reset function
+  }
 
   /// Handles the crop image operation.
   Future<void> done() async {
@@ -697,12 +538,9 @@
 
   /// Rotates the image clockwise.
   void rotate() {
-<<<<<<< HEAD
     _rotationCount++;
     _rotateCtrl.animateTo(pi, curve: Curves.ease);
-    _rotateAnimation = Tween<double>(
-            begin: _rotateAnimation.value, end: _rotationCount * pi / 2)
-        .animate(_rotateCtrl);
+    _rotateAnimation = Tween<double>(begin: _rotateAnimation.value, end: _rotationCount * pi / 2).animate(_rotateCtrl);
     _rotateCtrl
       ..reset()
       ..forward();
@@ -711,16 +549,14 @@
       _contentConstraints.maxWidth - _screenPadding * 2,
       _contentConstraints.maxHeight - _screenPadding * 2,
     );
-    bool shouldTransformY =
-        contentSize.aspectRatio > _renderedImgSize.aspectRatio;
+    bool shouldTransformY = contentSize.aspectRatio > _renderedImgSize.aspectRatio;
 
     double scaleX = contentSize.width / _renderedImgSize.width;
     double scaleY = contentSize.height / _renderedImgSize.height;
 
     double scale = shouldTransformY ? scaleY : scaleX;
     _scaleCtrl.animateTo(scale, curve: Curves.ease);
-    _scaleAnimation =
-        Tween<double>(begin: _oldScaleFactor, end: scale).animate(_scaleCtrl);
+    _scaleAnimation = Tween<double>(begin: _oldScaleFactor, end: scale).animate(_scaleCtrl);
     _scaleCtrl
       ..reset()
       ..forward();
@@ -733,27 +569,15 @@
     double imgSizeRatio = _imgHeight / _imgWidth;
 
     double padding = _screenPadding * 2;
-    double newImgW =
-        (_rotated90deg ? _imgSize.height : _imgSize.width) - padding;
-    double newImgH =
-        (_rotated90deg ? _imgSize.width : _imgSize.height) - padding;
-
-    double cropWidth =
-        _imageSticksToScreenWidth ? newImgW : newImgH / imgSizeRatio;
-    double cropHeight =
-        _imageSticksToScreenWidth ? newImgW * imgSizeRatio : newImgH;
+    double newImgW = (_rotated90deg ? _imgSize.height : _imgSize.width) - padding;
+    double newImgH = (_rotated90deg ? _imgSize.width : _imgSize.height) - padding;
+
+    double cropWidth = _imageSticksToScreenWidth ? newImgW : newImgH / imgSizeRatio;
+    double cropHeight = _imageSticksToScreenWidth ? newImgW * imgSizeRatio : newImgH;
 
     _cropRect = Rect.fromLTWH(0, 0, cropWidth, cropHeight);
     _viewRect = Rect.fromLTWH(0, 0, cropWidth, cropHeight);
     //TODO:   setState(() {});
-=======
-    _editor.rotate(right: false);
-  }
-
-  /// Reset the editor.
-  void reset() {
-    _editor.reset();
->>>>>>> afd1424c
   }
 
   /// Opens a dialog to select from predefined aspect ratios.
@@ -763,7 +587,7 @@
         builder: (BuildContext context) {
           return CropAspectRatioOptions(
             aspectRatio: _aspectRatio,
-            i18n: widget.i18n.cropRotateEditor,
+            i18n: widget.configs.i18n.cropRotateEditor,
           );
         }).then((value) {
       if (value != null) {
@@ -781,8 +605,7 @@
     bool nearLeftEdge = (localPosition.dx - _cropRect.left).abs() < edgeSize;
     bool nearRightEdge = (localPosition.dx - _cropRect.right).abs() < edgeSize;
     bool nearTopEdge = (localPosition.dy - _cropRect.top).abs() < edgeSize;
-    bool nearBottomEdge =
-        (localPosition.dy - _cropRect.bottom).abs() < edgeSize;
+    bool nearBottomEdge = (localPosition.dy - _cropRect.bottom).abs() < edgeSize;
 
     if (nearLeftEdge && nearTopEdge) {
       return CropAreaPart.topLeft;
@@ -842,12 +665,8 @@
     } else {
       double zoomFactor = _zoomFactor * _scaleAnimation.value;
 
-      double minX = (_renderedImgWidth * zoomFactor - _renderedImgWidth) /
-          2 /
-          _zoomFactor;
-      double minY = (_renderedImgHeight * _zoomFactor - _renderedImgHeight) /
-          2 /
-          _zoomFactor;
+      double minX = (_renderedImgWidth * zoomFactor - _renderedImgWidth) / 2 / _zoomFactor;
+      double minY = (_renderedImgHeight * _zoomFactor - _renderedImgHeight) / 2 / _zoomFactor;
 
       if (_rotated90deg) {}
 
@@ -926,25 +745,12 @@
       return AnnotatedRegion<SystemUiOverlayStyle>(
         value: widget.configs.imageEditorTheme.uiOverlayStyle,
         child: Theme(
-          data: widget.theme.copyWith(
-              tooltipTheme:
-                  widget.theme.tooltipTheme.copyWith(preferBelow: true)),
+          data: widget.theme.copyWith(tooltipTheme: widget.theme.tooltipTheme.copyWith(preferBelow: true)),
           child: Scaffold(
-            backgroundColor:
-                widget.configs.imageEditorTheme.cropRotateEditor.background,
+            backgroundColor: widget.configs.imageEditorTheme.cropRotateEditor.background,
             appBar: _buildAppBar(constraints),
-<<<<<<< HEAD
             body: _buildBody(),
-=======
-            body: SafeArea(
-              child: Stack(
-                fit: StackFit.expand,
-                alignment: Alignment.center,
-                children: _buildBody(),
-              ),
-            ),
             bottomNavigationBar: _buildBottomNavigationBar(),
->>>>>>> afd1424c
           ),
         ),
       );
@@ -957,10 +763,8 @@
         (widget.configs.imageEditorTheme.editorMode == ThemeEditorMode.simple
             ? AppBar(
                 automaticallyImplyLeading: false,
-                backgroundColor: widget.configs.imageEditorTheme
-                    .cropRotateEditor.appBarBackgroundColor,
-                foregroundColor: widget.configs.imageEditorTheme
-                    .cropRotateEditor.appBarForegroundColor,
+                backgroundColor: widget.configs.imageEditorTheme.cropRotateEditor.appBarBackgroundColor,
+                foregroundColor: widget.configs.imageEditorTheme.cropRotateEditor.appBarForegroundColor,
                 actions: [
                   IconButton(
                     tooltip: widget.configs.i18n.cropRotateEditor.back,
@@ -984,68 +788,22 @@
                 iconSize: 28,
                 onPressed: () => _editor.reset(),
               ), */
-<<<<<<< HEAD
-              if (widget.configs.canRotate)
-                IconButton(
-                  icon: Icon(widget.icons.cropRotateEditor.rotate),
-                  tooltip: widget.i18n.cropRotateEditor.rotate,
-                  onPressed: rotate,
-                ),
-              if (widget.configs.canFlip)
-                IconButton(
-                  icon: Icon(widget.icons.cropRotateEditor.flip),
-                  tooltip: widget.i18n.cropRotateEditor.flip,
-                  onPressed: flip,
-                ),
-              if (widget.configs.canChangeAspectRatio)
-                IconButton(
-                  key: const ValueKey('pro-image-editor-aspect-ratio-btn'),
-                  icon: Icon(widget.icons.cropRotateEditor.aspectRatio),
-                  tooltip: widget.i18n.cropRotateEditor.ratio,
-                  onPressed: openAspectRatioOptions,
-                ),
-              const Spacer(),
-              _buildDoneBtn(),
-            ] else ...[
-              const Spacer(),
-              _buildDoneBtn(),
-              PlatformPopupBtn(
-                designMode: widget.designMode,
-                title: widget.i18n.cropRotateEditor.smallScreenMoreTooltip,
-                options: [
-                  if (widget.configs.canRotate)
-                    PopupMenuOption(
-                      label: widget.i18n.cropRotateEditor.rotate,
-                      icon: Icon(widget.icons.cropRotateEditor.rotate),
-                      onTap: () {
-                        rotate();
-
-                        if (widget.designMode ==
-                            ImageEditorDesignModeE.cupertino) {
-                          Navigator.pop(context);
-                        }
-                      },
-                    ),
-                  if (widget.configs.canChangeAspectRatio)
-                    PopupMenuOption(
-                      label: widget.i18n.cropRotateEditor.ratio,
-                      icon: Icon(widget.icons.cropRotateEditor.aspectRatio),
-                      onTap: openAspectRatioOptions,
-=======
                     if (widget.configs.cropRotateEditorConfigs.canRotate)
                       IconButton(
-                        icon:
-                            Icon(widget.configs.icons.cropRotateEditor.rotate),
+                        icon: Icon(widget.configs.icons.cropRotateEditor.rotate),
                         tooltip: widget.configs.i18n.cropRotateEditor.rotate,
                         onPressed: rotate,
                       ),
-                    if (widget
-                        .configs.cropRotateEditorConfigs.canChangeAspectRatio)
+                    if (widget.configs.cropRotateEditorConfigs.canFlip)
                       IconButton(
-                        key:
-                            const ValueKey('pro-image-editor-aspect-ratio-btn'),
-                        icon: Icon(
-                            widget.configs.icons.cropRotateEditor.aspectRatio),
+                        icon: Icon(widget.configs.icons.cropRotateEditor.flip),
+                        tooltip: widget.configs.i18n.cropRotateEditor.flip,
+                        onPressed: flip,
+                      ),
+                    if (widget.configs.cropRotateEditorConfigs.canChangeAspectRatio)
+                      IconButton(
+                        key: const ValueKey('pro-image-editor-aspect-ratio-btn'),
+                        icon: Icon(widget.configs.icons.cropRotateEditor.aspectRatio),
                         tooltip: widget.configs.i18n.cropRotateEditor.ratio,
                         onPressed: openAspectRatioOptions,
                       ),
@@ -1056,33 +814,27 @@
                     _buildDoneBtn(),
                     PlatformPopupBtn(
                       designMode: widget.configs.designMode,
-                      title: widget
-                          .configs.i18n.cropRotateEditor.smallScreenMoreTooltip,
+                      title: widget.configs.i18n.cropRotateEditor.smallScreenMoreTooltip,
                       options: [
                         if (widget.configs.cropRotateEditorConfigs.canRotate)
                           PopupMenuOption(
                             label: widget.configs.i18n.cropRotateEditor.rotate,
-                            icon: Icon(
-                                widget.configs.icons.cropRotateEditor.rotate),
+                            icon: Icon(widget.configs.icons.cropRotateEditor.rotate),
                             onTap: () {
                               rotate();
 
-                              if (widget.configs.designMode ==
-                                  ImageEditorDesignModeE.cupertino) {
+                              if (widget.configs.designMode == ImageEditorDesignModeE.cupertino) {
                                 Navigator.pop(context);
                               }
                             },
                           ),
-                        if (widget.configs.cropRotateEditorConfigs
-                            .canChangeAspectRatio)
+                        if (widget.configs.cropRotateEditorConfigs.canChangeAspectRatio)
                           PopupMenuOption(
                             label: widget.configs.i18n.cropRotateEditor.ratio,
-                            icon: Icon(widget
-                                .configs.icons.cropRotateEditor.aspectRatio),
+                            icon: Icon(widget.configs.icons.cropRotateEditor.aspectRatio),
                             onTap: openAspectRatioOptions,
                           ),
                       ],
->>>>>>> afd1424c
                     ),
                   ],
                 ],
@@ -1091,8 +843,7 @@
   }
 
   Widget? _buildBottomNavigationBar() {
-    if (widget.configs.imageEditorTheme.editorMode ==
-        ThemeEditorMode.whatsapp) {
+    if (widget.configs.imageEditorTheme.editorMode == ThemeEditorMode.whatsapp) {
       return WhatsAppCropRotateToolbar(
         configs: widget.configs,
         onCancel: close,
@@ -1105,7 +856,6 @@
     return null;
   }
 
-<<<<<<< HEAD
   Widget _buildBody() {
     return LayoutBuilder(builder: (context, constraints) {
       _contentConstraints = constraints;
@@ -1212,11 +962,48 @@
                   _contentConstraints.maxWidth,
                   _contentConstraints.maxHeight,
                 ),
-                imageEditorTheme: widget.imageEditorTheme,
+                imageEditorTheme: widget.configs.imageEditorTheme,
               )
             : null,
         child: child,
-=======
+      ),
+    );
+  }
+
+  Widget _buildPaintContainer({required Widget child}) {
+    return Align(
+      alignment: Alignment.center,
+      child: Padding(
+        padding: EdgeInsets.all(_screenPadding),
+        child: child,
+      ),
+    );
+  }
+
+  Widget _buildImage() {
+    return Hero(
+      tag: widget.configs.heroTag,
+      child: ConstrainedBox(
+        constraints: BoxConstraints(
+          maxHeight: (_contentConstraints.maxWidth - _screenPadding * 2) * _imgHeight / _imgWidth,
+          maxWidth: _imgWidth / _imgHeight * (_contentConstraints.maxHeight - _screenPadding * 2),
+        ),
+        child: LayoutBuilder(
+          builder: (context, constraints) {
+            _renderedImgConstraints = constraints;
+            return AutoImage(
+              _image,
+              fit: BoxFit.contain,
+              designMode: widget.configs.designMode,
+              width: _imgWidth,
+              height: _imgHeight,
+            );
+          },
+        ),
+      ),
+    );
+  }
+
   /// Builds and returns an IconButton for applying changes.
   Widget _buildDoneBtn() {
     return IconButton(
@@ -1227,147 +1014,6 @@
       onPressed: done,
     );
   }
-
-  /// Builds the body of the editor, including the image to be edited and additional elements such as aspect ratio options.
-  List<Widget> _buildBody() {
-    var config = _buildEditorConfig();
-
-    return [
-      Opacity(
-        opacity: _inited ? 1 : 0,
-        child: Hero(
-          tag: !_inited ? 'block-hero' : widget.configs.heroTag,
-          createRectTween: (begin, end) => RectTween(begin: begin, end: end),
-          child: _image.hasBytes || widget.bytesWithLayers != null
-              ? ExtendedImage.memory(
-                  widget.bytesWithLayers ?? _image.byteArray!,
-                  key: const ValueKey('Crop_Rotate_Editor'),
-                  fit: BoxFit.contain,
-                  mode: ExtendedImageMode.editor,
-                  extendedImageEditorKey: _editorKey,
-                  initEditorConfigHandler: (ExtendedImageState? state) =>
-                      config,
-                  cacheRawData: true,
-                )
-              : _image.hasFile
-                  ? ExtendedImage.file(
-                      _image.file! as dynamic,
-                      key: const ValueKey('Crop_Rotate_Editor'),
-                      fit: BoxFit.contain,
-                      mode: ExtendedImageMode.editor,
-                      extendedImageEditorKey: _editorKey,
-                      initEditorConfigHandler: (ExtendedImageState? state) =>
-                          config,
-                      cacheRawData: true,
-                    )
-                  : _image.hasNetworkUrl
-                      ? ExtendedImage.network(
-                          _image.networkUrl!,
-                          key: const ValueKey('Crop_Rotate_Editor'),
-                          fit: BoxFit.contain,
-                          mode: ExtendedImageMode.editor,
-                          extendedImageEditorKey: _editorKey,
-                          initEditorConfigHandler:
-                              (ExtendedImageState? state) => config,
-                          cacheRawData: true,
-                        )
-                      : ExtendedImage.asset(
-                          _image.assetPath!,
-                          key: const ValueKey('Crop_Rotate_Editor'),
-                          fit: BoxFit.contain,
-                          mode: ExtendedImageMode.editor,
-                          extendedImageEditorKey: _editorKey,
-                          initEditorConfigHandler:
-                              (ExtendedImageState? state) => config,
-                          cacheRawData: true,
-                        ),
-        ),
->>>>>>> afd1424c
-      ),
-    );
-  }
-
-  Widget _buildPaintContainer({required Widget child}) {
-    return Align(
-      alignment: Alignment.center,
-      child: Padding(
-        padding: EdgeInsets.all(_screenPadding),
-        child: child,
-      ),
-    );
-  }
-
-  Widget _buildImage() {
-    return Hero(
-<<<<<<< HEAD
-      tag: widget.heroTag,
-      child: ConstrainedBox(
-        constraints: BoxConstraints(
-          maxHeight: (_contentConstraints.maxWidth - _screenPadding * 2) *
-              _imgHeight /
-              _imgWidth,
-          maxWidth: _imgWidth /
-              _imgHeight *
-              (_contentConstraints.maxHeight - _screenPadding * 2),
-        ),
-        child: LayoutBuilder(
-          builder: (context, constraints) {
-            _renderedImgConstraints = constraints;
-            return AutoImage(
-              _image,
-              fit: BoxFit.contain,
-              designMode: widget.designMode,
-              width: _imgWidth,
-              height: _imgHeight,
-            );
-          },
-        ),
-      ),
-    );
-  }
-
-  /// Builds and returns an IconButton for applying changes.
-  Widget _buildDoneBtn() {
-    return IconButton(
-      tooltip: widget.i18n.cropRotateEditor.done,
-      padding: const EdgeInsets.symmetric(horizontal: 8),
-      icon: Icon(widget.icons.applyChanges),
-      iconSize: 28,
-      onPressed: done,
-=======
-      tag: !_inited ? widget.configs.heroTag : 'Block-Image-Editor-Hero',
-      child: AnimatedSwitcher(
-          duration: const Duration(milliseconds: 150),
-          child: !_inited
-              ? Padding(
-                  padding: _buildEditorConfig().cropRectPadding,
-                  child: AutoImage(
-                    img,
-                    designMode: widget.configs.designMode,
-                    fit: BoxFit.contain,
-                    width: widget.imageSize.width +
-                        config.cropRectPadding.horizontal,
-                    height: widget.imageSize.height +
-                        config.cropRectPadding.vertical,
-                  ),
-                )
-              : const SizedBox.expand()),
-    );
-  }
-
-  /// Builds the configuration for the ExtendedImage editor.
-  EditorConfig _buildEditorConfig() {
-    return EditorConfig(
-      maxScale: 8.0,
-      cropRectPadding: const EdgeInsets.all(20.0),
-      hitTestSize: 20.0,
-      cropLayerPainter: _cropLayerPainter!,
-      cornerColor:
-          widget.configs.imageEditorTheme.cropRotateEditor.cropCornerColor,
-      cropAspectRatio: _aspectRatio,
->>>>>>> afd1424c
-    );
-  }
 }
 
 class CropRotateEditorRes {
