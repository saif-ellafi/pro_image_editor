import 'dart:io';
import 'dart:typed_data';

import 'package:colorfilter_generator/colorfilter_generator.dart';
import 'package:colorfilter_generator/presets.dart';
import 'package:flutter/material.dart';
import 'package:pro_image_editor/models/editor_configs/pro_image_editor_configs.dart';
import 'package:pro_image_editor/models/theme/theme.dart';
import 'package:pro_image_editor/widgets/pro_image_editor_desktop_mode.dart';
import 'package:pro_image_editor/widgets/transformed_content_generator.dart';

<<<<<<< HEAD
import '../../../models/blur_state_history.dart';
=======
>>>>>>> 0ccac734
import '../../../models/crop_rotate_editor/transform_factors.dart';
import '../../../models/editor_image.dart';
import '../../../models/history/filter_state_history.dart';
import 'image_with_filter.dart';

class FilterEditorItemList extends StatefulWidget {
  /// A byte array representing the image data.
  final Uint8List? byteArray;

  /// The file representing the image.
  final File? file;

  /// The asset path of the image.
  final String? assetPath;

  /// The network URL of the image.
  final String? networkUrl;

  /// The image editor configs.
  final ProImageEditorConfigs configs;

  /// Specifies the scale factor for items.
  ///
  /// If provided, this value scales the items in the editor by the specified factor.
  final double? itemScaleFactor;

  /// Specifies the list of active filter state histories.
  ///
  /// If provided, this list contains the history of active filters applied to the image.
  final List<FilterStateHistory>? activeFilters;

  /// Specifies the blur factor.
  final double? blurFactor;

  /// Specifies the selected filter.
  ///
  /// This property represents the currently selected filter for the image editor.
  final ColorFilterGenerator selectedFilter;

  /// The transform configurations how the image should be initialized.
  final TransformConfigs? transformConfigs;

  /// Callback function for selecting a filter.
  ///
  /// This function is called when a filter is selected in the editor. It takes a [ColorFilterGenerator] as a parameter, representing the selected filter.
  final Function(ColorFilterGenerator filter) onSelectFilter;

  const FilterEditorItemList({
    super.key,
    this.byteArray,
    this.file,
    this.assetPath,
    this.networkUrl,
    this.activeFilters,
    this.blurFactor,
    this.itemScaleFactor,
    this.transformConfigs,
    required this.selectedFilter,
    required this.onSelectFilter,
    required this.configs,
  });

  @override
  State<FilterEditorItemList> createState() => _FilterEditorItemListState();
}

class _FilterEditorItemListState extends State<FilterEditorItemList> {
  late ScrollController _scrollCtrl;

  /// A list of `ColorFilterGenerator` objects that define the image filters available in the editor.
  List<ColorFilterGenerator> get _filters =>
      widget.configs.filterEditorConfigs.filterList ?? presetFiltersList;

  @override
  void initState() {
    _scrollCtrl = ScrollController();
    super.initState();
  }

  @override
  void dispose() {
    _scrollCtrl.dispose();
    super.dispose();
  }

  bool get _isWhatsAppDesign =>
      widget.configs.imageEditorTheme.editorMode == ThemeEditorMode.whatsapp;

  @override
  Widget build(BuildContext context) {
    return _buildFilterList();
  }

  /// Builds a horizontal list of filter preview buttons.
  SizedBox _buildFilterList() {
    return SizedBox(
      height: 120,
      child: Scrollbar(
        controller: _scrollCtrl,
        scrollbarOrientation: ScrollbarOrientation.bottom,
        thumbVisibility: isDesktop,
        trackVisibility: isDesktop,
        child: SingleChildScrollView(
          controller: _scrollCtrl,
          scrollDirection: Axis.horizontal,
          child: ConstrainedBox(
            constraints:
                BoxConstraints(minWidth: MediaQuery.of(context).size.width),
            child: Padding(
              padding:
                  EdgeInsets.fromLTRB(8, _isWhatsAppDesign ? 15 : 8, 8, 10),
              child: Wrap(
                crossAxisAlignment: WrapCrossAlignment.end,
                alignment: WrapAlignment.spaceAround,
                spacing: _isWhatsAppDesign ? 7 : 15,
                children: <Widget>[
                  for (int i = 0; i < _filters.length; i++)
                    filterPreviewButton(
                      filter: _filters[i],
                      name: _filters[i].name,
                      index: i,
                      activeFilters: widget.activeFilters,
                    ),
                ],
              ),
            ),
          ),
        ),
      ),
    );
  }

  /// Create a button for filter preview.
  Widget filterPreviewButton({
    required ColorFilterGenerator filter,
    required String name,
    required int index,
    List<FilterStateHistory>? activeFilters,
  }) {
    if (_isWhatsAppDesign) {
      return _buildWhatsAppFilterButton(
        filter: filter,
        name: name,
        index: index,
        activeFilters: activeFilters,
      );
    }
    var size = const Size(64, 64);
    return GestureDetector(
      key: ValueKey('Filter-$name-$index'),
      onTap: () {
        widget.onSelectFilter(filter);
      },
      child: Center(
        child: Column(children: [
          Container(
            height: size.height,
            width: size.width,
            margin: const EdgeInsets.only(bottom: 4),
            decoration: BoxDecoration(
              borderRadius: BorderRadius.circular(4),
              border: Border.all(
                color: const Color(0xFF242424),
                width: 1,
              ),
            ),
            child: ClipRRect(
              borderRadius: BorderRadius.circular(4),
              child: TransformedContentGenerator(
                configs: widget.transformConfigs ?? TransformConfigs.empty(),
                child: ImageWithFilter(
                  image: EditorImage(
                    file: widget.file,
                    byteArray: widget.byteArray,
                    networkUrl: widget.networkUrl,
                    assetPath: widget.assetPath,
                  ),
                  activeFilters: widget.activeFilters,
                  size: size,
                  designMode: widget.configs.designMode,
                  filter: filter,
<<<<<<< HEAD
                  blur: widget.blur,
=======
                  blurFactor: widget.blurFactor,
>>>>>>> 0ccac734
                  fit: BoxFit.cover,
                ),
              ),
            ),
          ),
          Text(
            widget.configs.i18n.filterEditor.filters.getFilterI18n(name),
            style: TextStyle(
              fontSize: 11,
              color:
                  widget.configs.imageEditorTheme.filterEditor.previewTextColor,
            ),
          ),
        ]),
      ),
    );
  }

  Widget _buildWhatsAppFilterButton({
    required ColorFilterGenerator filter,
    required String name,
    required int index,
    List<FilterStateHistory>? activeFilters,
  }) {
    bool isSelected = widget.selectedFilter.hashCode == filter.hashCode ||
        (widget.selectedFilter.filters.isEmpty && filter.filters.isEmpty);
    var size = const Size(58, 88);

    return Transform.scale(
      scale: widget.itemScaleFactor,
      child: GestureDetector(
        key: ValueKey('Filter-$name-$index'),
        onTap: () {
          widget.onSelectFilter(filter);
        },
        child: AnimatedScale(
          scale: isSelected ? 1.05 : 1,
          alignment: Alignment.bottomCenter,
          duration: const Duration(milliseconds: 200),
          child: Container(
            clipBehavior: Clip.hardEdge,
            height: size.height,
            width: size.width,
            decoration: const BoxDecoration(),
            child: Center(
              child: Stack(
                clipBehavior: Clip.hardEdge,
                children: [
                  TransformedContentGenerator(
                    configs:
                        widget.transformConfigs ?? TransformConfigs.empty(),
                    child: ImageWithFilter(
                      image: EditorImage(
                        file: widget.file,
                        byteArray: widget.byteArray,
                        networkUrl: widget.networkUrl,
                        assetPath: widget.assetPath,
                      ),
                      activeFilters: widget.activeFilters,
                      size: size,
                      designMode: widget.configs.designMode,
                      filter: filter,
<<<<<<< HEAD
                      blur: widget.blur,
=======
                      blurFactor: widget.blurFactor,
>>>>>>> 0ccac734
                      fit: BoxFit.cover,
                    ),
                  ),
                  Align(
                    alignment: Alignment.bottomLeft,
                    child: Container(
                      color: Colors.black54,
                      width: double.infinity,
                      padding: const EdgeInsets.fromLTRB(2, 3, 2, 3),
                      child: Text(
                        widget.configs.i18n.filterEditor.filters
                            .getFilterI18n(name),
                        style: TextStyle(
                          fontSize: 12,
                          fontWeight: FontWeight.w500,
                          color: widget.configs.imageEditorTheme.filterEditor
                              .previewTextColor,
                        ),
                        maxLines: 1,
                        overflow: TextOverflow.ellipsis,
                      ),
                    ),
                  ),
                  Align(
                    alignment: Alignment.topRight,
                    child: AnimatedSwitcher(
                      duration: const Duration(milliseconds: 200),
                      transitionBuilder: (child, animation) => FadeTransition(
                        opacity: animation,
                        child: ScaleTransition(
                          scale: animation,
                          child: child,
                        ),
                      ),
                      child: isSelected
                          ? Container(
                              margin: const EdgeInsets.all(2),
                              decoration: BoxDecoration(
                                border: Border.all(
                                  color: Colors.black,
                                  width: 2.5,
                                ),
                                borderRadius: BorderRadius.circular(100),
                                color: const Color(0xFF13A589),
                              ),
                              child: const Padding(
                                padding: EdgeInsets.all(2.0),
                                child: Icon(
                                  Icons.check,
                                  size: 18,
                                  color: Colors.black,
                                ),
                              ),
                            )
                          : const SizedBox.shrink(),
                    ),
                  ),
                ],
              ),
            ),
          ),
        ),
      ),
    );
  }
}<|MERGE_RESOLUTION|>--- conflicted
+++ resolved
@@ -9,10 +9,6 @@
 import 'package:pro_image_editor/widgets/pro_image_editor_desktop_mode.dart';
 import 'package:pro_image_editor/widgets/transformed_content_generator.dart';
 
-<<<<<<< HEAD
-import '../../../models/blur_state_history.dart';
-=======
->>>>>>> 0ccac734
 import '../../../models/crop_rotate_editor/transform_factors.dart';
 import '../../../models/editor_image.dart';
 import '../../../models/history/filter_state_history.dart';
@@ -83,8 +79,7 @@
   late ScrollController _scrollCtrl;
 
   /// A list of `ColorFilterGenerator` objects that define the image filters available in the editor.
-  List<ColorFilterGenerator> get _filters =>
-      widget.configs.filterEditorConfigs.filterList ?? presetFiltersList;
+  List<ColorFilterGenerator> get _filters => widget.configs.filterEditorConfigs.filterList ?? presetFiltersList;
 
   @override
   void initState() {
@@ -98,8 +93,7 @@
     super.dispose();
   }
 
-  bool get _isWhatsAppDesign =>
-      widget.configs.imageEditorTheme.editorMode == ThemeEditorMode.whatsapp;
+  bool get _isWhatsAppDesign => widget.configs.imageEditorTheme.editorMode == ThemeEditorMode.whatsapp;
 
   @override
   Widget build(BuildContext context) {
@@ -119,11 +113,9 @@
           controller: _scrollCtrl,
           scrollDirection: Axis.horizontal,
           child: ConstrainedBox(
-            constraints:
-                BoxConstraints(minWidth: MediaQuery.of(context).size.width),
+            constraints: BoxConstraints(minWidth: MediaQuery.of(context).size.width),
             child: Padding(
-              padding:
-                  EdgeInsets.fromLTRB(8, _isWhatsAppDesign ? 15 : 8, 8, 10),
+              padding: EdgeInsets.fromLTRB(8, _isWhatsAppDesign ? 15 : 8, 8, 10),
               child: Wrap(
                 crossAxisAlignment: WrapCrossAlignment.end,
                 alignment: WrapAlignment.spaceAround,
@@ -194,11 +186,7 @@
                   size: size,
                   designMode: widget.configs.designMode,
                   filter: filter,
-<<<<<<< HEAD
-                  blur: widget.blur,
-=======
                   blurFactor: widget.blurFactor,
->>>>>>> 0ccac734
                   fit: BoxFit.cover,
                 ),
               ),
@@ -208,8 +196,7 @@
             widget.configs.i18n.filterEditor.filters.getFilterI18n(name),
             style: TextStyle(
               fontSize: 11,
-              color:
-                  widget.configs.imageEditorTheme.filterEditor.previewTextColor,
+              color: widget.configs.imageEditorTheme.filterEditor.previewTextColor,
             ),
           ),
         ]),
@@ -223,8 +210,7 @@
     required int index,
     List<FilterStateHistory>? activeFilters,
   }) {
-    bool isSelected = widget.selectedFilter.hashCode == filter.hashCode ||
-        (widget.selectedFilter.filters.isEmpty && filter.filters.isEmpty);
+    bool isSelected = widget.selectedFilter.hashCode == filter.hashCode || (widget.selectedFilter.filters.isEmpty && filter.filters.isEmpty);
     var size = const Size(58, 88);
 
     return Transform.scale(
@@ -248,8 +234,7 @@
                 clipBehavior: Clip.hardEdge,
                 children: [
                   TransformedContentGenerator(
-                    configs:
-                        widget.transformConfigs ?? TransformConfigs.empty(),
+                    configs: widget.transformConfigs ?? TransformConfigs.empty(),
                     child: ImageWithFilter(
                       image: EditorImage(
                         file: widget.file,
@@ -261,11 +246,7 @@
                       size: size,
                       designMode: widget.configs.designMode,
                       filter: filter,
-<<<<<<< HEAD
-                      blur: widget.blur,
-=======
                       blurFactor: widget.blurFactor,
->>>>>>> 0ccac734
                       fit: BoxFit.cover,
                     ),
                   ),
@@ -276,13 +257,11 @@
                       width: double.infinity,
                       padding: const EdgeInsets.fromLTRB(2, 3, 2, 3),
                       child: Text(
-                        widget.configs.i18n.filterEditor.filters
-                            .getFilterI18n(name),
+                        widget.configs.i18n.filterEditor.filters.getFilterI18n(name),
                         style: TextStyle(
                           fontSize: 12,
                           fontWeight: FontWeight.w500,
-                          color: widget.configs.imageEditorTheme.filterEditor
-                              .previewTextColor,
+                          color: widget.configs.imageEditorTheme.filterEditor.previewTextColor,
                         ),
                         maxLines: 1,
                         overflow: TextOverflow.ellipsis,
